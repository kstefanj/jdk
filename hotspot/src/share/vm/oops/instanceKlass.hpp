/*
 * Copyright (c) 1997, 2015, Oracle and/or its affiliates. All rights reserved.
 * DO NOT ALTER OR REMOVE COPYRIGHT NOTICES OR THIS FILE HEADER.
 *
 * This code is free software; you can redistribute it and/or modify it
 * under the terms of the GNU General Public License version 2 only, as
 * published by the Free Software Foundation.
 *
 * This code is distributed in the hope that it will be useful, but WITHOUT
 * ANY WARRANTY; without even the implied warranty of MERCHANTABILITY or
 * FITNESS FOR A PARTICULAR PURPOSE.  See the GNU General Public License
 * version 2 for more details (a copy is included in the LICENSE file that
 * accompanied this code).
 *
 * You should have received a copy of the GNU General Public License version
 * 2 along with this work; if not, write to the Free Software Foundation,
 * Inc., 51 Franklin St, Fifth Floor, Boston, MA 02110-1301 USA.
 *
 * Please contact Oracle, 500 Oracle Parkway, Redwood Shores, CA 94065 USA
 * or visit www.oracle.com if you need additional information or have any
 * questions.
 *
 */

#ifndef SHARE_VM_OOPS_INSTANCEKLASS_HPP
#define SHARE_VM_OOPS_INSTANCEKLASS_HPP

#include "classfile/classLoaderData.hpp"
#include "memory/referenceType.hpp"
#include "oops/annotations.hpp"
#include "oops/constMethod.hpp"
#include "oops/fieldInfo.hpp"
#include "oops/instanceOop.hpp"
#include "oops/klassVtable.hpp"
#include "runtime/handles.hpp"
#include "runtime/os.hpp"
#include "utilities/accessFlags.hpp"
#include "utilities/bitMap.inline.hpp"
#include "utilities/macros.hpp"
#include "trace/traceMacros.hpp"

// An InstanceKlass is the VM level representation of a Java class.
// It contains all information needed for at class at execution runtime.

//  InstanceKlass embedded field layout (after declared fields):
//    [EMBEDDED Java vtable             ] size in words = vtable_len
//    [EMBEDDED nonstatic oop-map blocks] size in words = nonstatic_oop_map_size
//      The embedded nonstatic oop-map blocks are short pairs (offset, length)
//      indicating where oops are located in instances of this klass.
//    [EMBEDDED implementor of the interface] only exist for interface
//    [EMBEDDED host klass        ] only exist for an anonymous class (JSR 292 enabled)


// forward declaration for class -- see below for definition
class SuperTypeClosure;
class JNIid;
class jniIdMapBase;
class BreakpointInfo;
class fieldDescriptor;
class DepChange;
class nmethodBucket;
class JvmtiCachedClassFieldMap;
class MemberNameTable;

// This is used in iterators below.
class FieldClosure: public StackObj {
public:
  virtual void do_field(fieldDescriptor* fd) = 0;
};

#ifndef PRODUCT
// Print fields.
// If "obj" argument to constructor is NULL, prints static fields, otherwise prints non-static fields.
class FieldPrinter: public FieldClosure {
   oop _obj;
   outputStream* _st;
 public:
   FieldPrinter(outputStream* st, oop obj = NULL) : _obj(obj), _st(st) {}
   void do_field(fieldDescriptor* fd);
};
#endif  // !PRODUCT

// ValueObjs embedded in klass. Describes where oops are located in instances of
// this klass.
class OopMapBlock VALUE_OBJ_CLASS_SPEC {
 public:
  // Byte offset of the first oop mapped by this block.
  int offset() const          { return _offset; }
  void set_offset(int offset) { _offset = offset; }

  // Number of oops in this block.
  uint count() const         { return _count; }
  void set_count(uint count) { _count = count; }

  // sizeof(OopMapBlock) in HeapWords.
  static const int size_in_words() {
    return align_size_up(int(sizeof(OopMapBlock)), HeapWordSize) >>
      LogHeapWordSize;
  }

 private:
  int  _offset;
  uint _count;
};

struct JvmtiCachedClassFileData;

class InstanceKlass: public Klass {
  friend class VMStructs;
  friend class ClassFileParser;
  friend class CompileReplay;

 protected:
  // Constructor
  InstanceKlass(int vtable_len,
                int itable_len,
                int static_field_size,
                int nonstatic_oop_map_size,
                ReferenceType rt,
                AccessFlags access_flags,
                bool is_anonymous);
 public:
  static InstanceKlass* allocate_instance_klass(
                                          ClassLoaderData* loader_data,
                                          int vtable_len,
                                          int itable_len,
                                          int static_field_size,
                                          int nonstatic_oop_map_size,
                                          ReferenceType rt,
                                          AccessFlags access_flags,
                                          Symbol* name,
                                          Klass* super_klass,
                                          bool is_anonymous,
                                          TRAPS);

  InstanceKlass() { assert(DumpSharedSpaces || UseSharedSpaces, "only for CDS"); }

  // See "The Java Virtual Machine Specification" section 2.16.2-5 for a detailed description
  // of the class loading & initialization procedure, and the use of the states.
  enum ClassState {
    allocated,                          // allocated (but not yet linked)
    loaded,                             // loaded and inserted in class hierarchy (but not linked yet)
    linked,                             // successfully linked/verified (but not initialized yet)
    being_initialized,                  // currently running class initializer
    fully_initialized,                  // initialized (successfull final state)
    initialization_error                // error happened during initialization
  };

  static int number_of_instance_classes() { return _total_instanceKlass_count; }

 private:
  static volatile int _total_instanceKlass_count;

 protected:
  // Annotations for this class
  Annotations*    _annotations;
  // Array classes holding elements of this class.
  Klass*          _array_klasses;
  // Constant pool for this class.
  ConstantPool* _constants;
  // The InnerClasses attribute and EnclosingMethod attribute. The
  // _inner_classes is an array of shorts. If the class has InnerClasses
  // attribute, then the _inner_classes array begins with 4-tuples of shorts
  // [inner_class_info_index, outer_class_info_index,
  // inner_name_index, inner_class_access_flags] for the InnerClasses
  // attribute. If the EnclosingMethod attribute exists, it occupies the
  // last two shorts [class_index, method_index] of the array. If only
  // the InnerClasses attribute exists, the _inner_classes array length is
  // number_of_inner_classes * 4. If the class has both InnerClasses
  // and EnclosingMethod attributes the _inner_classes array length is
  // number_of_inner_classes * 4 + enclosing_method_attribute_size.
  Array<jushort>* _inner_classes;

  // the source debug extension for this klass, NULL if not specified.
  // Specified as UTF-8 string without terminating zero byte in the classfile,
  // it is stored in the instanceklass as a NULL-terminated UTF-8 string
  char*           _source_debug_extension;
  // Array name derived from this class which needs unreferencing
  // if this class is unloaded.
  Symbol*         _array_name;

  // Number of heapOopSize words used by non-static fields in this klass
  // (including inherited fields but after header_size()).
  int             _nonstatic_field_size;
  int             _static_field_size;    // number words used by static fields (oop and non-oop) in this klass
  // Constant pool index to the utf8 entry of the Generic signature,
  // or 0 if none.
  u2              _generic_signature_index;
  // Constant pool index to the utf8 entry for the name of source file
  // containing this klass, 0 if not specified.
  u2              _source_file_name_index;
  u2              _static_oop_field_count;// number of static oop fields in this klass
  u2              _java_fields_count;    // The number of declared Java fields
  int             _nonstatic_oop_map_size;// size in words of nonstatic oop map blocks

  // _is_marked_dependent can be set concurrently, thus cannot be part of the
  // _misc_flags.
  bool            _is_marked_dependent;  // used for marking during flushing and deoptimization
  bool            _has_unloaded_dependent;

  enum {
    _misc_rewritten                = 1 << 0, // methods rewritten.
    _misc_has_nonstatic_fields     = 1 << 1, // for sizing with UseCompressedOops
    _misc_should_verify_class      = 1 << 2, // allow caching of preverification
    _misc_is_anonymous             = 1 << 3, // has embedded _host_klass field
    _misc_is_contended             = 1 << 4, // marked with contended annotation
    _misc_has_default_methods      = 1 << 5, // class/superclass/implemented interfaces has default methods
    _misc_declares_default_methods = 1 << 6, // directly declares default methods (any access)
    _misc_has_been_redefined       = 1 << 7  // class has been redefined
  };
  u2              _misc_flags;
  u2              _minor_version;        // minor version number of class file
  u2              _major_version;        // major version number of class file
  Thread*         _init_thread;          // Pointer to current thread doing initialization (to handle recusive initialization)
  int             _vtable_len;           // length of Java vtable (in words)
  int             _itable_len;           // length of Java itable (in words)
  OopMapCache*    volatile _oop_map_cache;   // OopMapCache for all methods in the klass (allocated lazily)
  MemberNameTable* _member_names;        // Member names
  JNIid*          _jni_ids;              // First JNI identifier for static fields in this class
  jmethodID*      _methods_jmethod_ids;  // jmethodIDs corresponding to method_idnum, or NULL if none
  nmethodBucket*  _dependencies;         // list of dependent nmethods
  nmethod*        _osr_nmethods_head;    // Head of list of on-stack replacement nmethods for this class
  BreakpointInfo* _breakpoints;          // bpt lists, managed by Method*
  // Linked instanceKlasses of previous versions
  InstanceKlass* _previous_versions;
  // JVMTI fields can be moved to their own structure - see 6315920
  // JVMTI: cached class file, before retransformable agent modified it in CFLH
  JvmtiCachedClassFileData* _cached_class_file;

  volatile u2     _idnum_allocated_count;         // JNI/JVMTI: increments with the addition of methods, old ids don't change

  // Class states are defined as ClassState (see above).
  // Place the _init_state here to utilize the unused 2-byte after
  // _idnum_allocated_count.
  u1              _init_state;                    // state of class
  u1              _reference_type;                // reference type

  JvmtiCachedClassFieldMap* _jvmti_cached_class_field_map;  // JVMTI: used during heap iteration

  NOT_PRODUCT(int _verify_count;)  // to avoid redundant verifies

  // Method array.
  Array<Method*>* _methods;
  // Default Method Array, concrete methods inherited from interfaces
  Array<Method*>* _default_methods;
  // Interface (Klass*s) this class declares locally to implement.
  Array<Klass*>* _local_interfaces;
  // Interface (Klass*s) this class implements transitively.
  Array<Klass*>* _transitive_interfaces;
  // Int array containing the original order of method in the class file (for JVMTI).
  Array<int>*     _method_ordering;
  // Int array containing the vtable_indices for default_methods
  // offset matches _default_methods offset
  Array<int>*     _default_vtable_indices;

  // Instance and static variable information, starts with 6-tuples of shorts
  // [access, name index, sig index, initval index, low_offset, high_offset]
  // for all fields, followed by the generic signature data at the end of
  // the array. Only fields with generic signature attributes have the generic
  // signature data set in the array. The fields array looks like following:
  //
  // f1: [access, name index, sig index, initial value index, low_offset, high_offset]
  // f2: [access, name index, sig index, initial value index, low_offset, high_offset]
  //      ...
  // fn: [access, name index, sig index, initial value index, low_offset, high_offset]
  //     [generic signature index]
  //     [generic signature index]
  //     ...
  Array<u2>*      _fields;

  // embedded Java vtable follows here
  // embedded Java itables follows here
  // embedded static fields follows here
  // embedded nonstatic oop-map blocks follows here
  // embedded implementor of this interface follows here
  //   The embedded implementor only exists if the current klass is an
  //   iterface. The possible values of the implementor fall into following
  //   three cases:
  //     NULL: no implementor.
  //     A Klass* that's not itself: one implementor.
  //     Itself: more than one implementors.
  // embedded host klass follows here
  //   The embedded host klass only exists in an anonymous class for
  //   dynamic language support (JSR 292 enabled). The host class grants
  //   its access privileges to this class also. The host class is either
  //   named, or a previously loaded anonymous class. A non-anonymous class
  //   or an anonymous class loaded through normal classloading does not
  //   have this embedded field.
  //

  friend class SystemDictionary;

 public:
  bool has_nonstatic_fields() const        {
    return (_misc_flags & _misc_has_nonstatic_fields) != 0;
  }
  void set_has_nonstatic_fields(bool b)    {
    if (b) {
      _misc_flags |= _misc_has_nonstatic_fields;
    } else {
      _misc_flags &= ~_misc_has_nonstatic_fields;
    }
  }

  // field sizes
  int nonstatic_field_size() const         { return _nonstatic_field_size; }
  void set_nonstatic_field_size(int size)  { _nonstatic_field_size = size; }

  int static_field_size() const            { return _static_field_size; }
  void set_static_field_size(int size)     { _static_field_size = size; }

  int static_oop_field_count() const       { return (int)_static_oop_field_count; }
  void set_static_oop_field_count(u2 size) { _static_oop_field_count = size; }

  // Java vtable
  int  vtable_length() const               { return _vtable_len; }
  void set_vtable_length(int len)          { _vtable_len = len; }

  // Java itable
  int  itable_length() const               { return _itable_len; }
  void set_itable_length(int len)          { _itable_len = len; }

  // array klasses
  Klass* array_klasses() const             { return _array_klasses; }
  void set_array_klasses(Klass* k)         { _array_klasses = k; }

  // methods
  Array<Method*>* methods() const          { return _methods; }
  void set_methods(Array<Method*>* a)      { _methods = a; }
  Method* method_with_idnum(int idnum);

  // method ordering
  Array<int>* method_ordering() const     { return _method_ordering; }
  void set_method_ordering(Array<int>* m) { _method_ordering = m; }
  void copy_method_ordering(intArray* m, TRAPS);

  // default_methods
  Array<Method*>* default_methods() const  { return _default_methods; }
  void set_default_methods(Array<Method*>* a) { _default_methods = a; }

  // default method vtable_indices
  Array<int>* default_vtable_indices() const { return _default_vtable_indices; }
  void set_default_vtable_indices(Array<int>* v) { _default_vtable_indices = v; }
  Array<int>* create_new_default_vtable_indices(int len, TRAPS);

  // interfaces
  Array<Klass*>* local_interfaces() const          { return _local_interfaces; }
  void set_local_interfaces(Array<Klass*>* a)      {
    guarantee(_local_interfaces == NULL || a == NULL, "Just checking");
    _local_interfaces = a; }

  Array<Klass*>* transitive_interfaces() const     { return _transitive_interfaces; }
  void set_transitive_interfaces(Array<Klass*>* a) {
    guarantee(_transitive_interfaces == NULL || a == NULL, "Just checking");
    _transitive_interfaces = a;
  }

 private:
  friend class fieldDescriptor;
  FieldInfo* field(int index) const { return FieldInfo::from_field_array(_fields, index); }

 public:
  int     field_offset      (int index) const { return field(index)->offset(); }
  int     field_access_flags(int index) const { return field(index)->access_flags(); }
  Symbol* field_name        (int index) const { return field(index)->name(constants()); }
  Symbol* field_signature   (int index) const { return field(index)->signature(constants()); }

  // Number of Java declared fields
  int java_fields_count() const           { return (int)_java_fields_count; }

  Array<u2>* fields() const            { return _fields; }
  void set_fields(Array<u2>* f, u2 java_fields_count) {
    guarantee(_fields == NULL || f == NULL, "Just checking");
    _fields = f;
    _java_fields_count = java_fields_count;
  }

  // inner classes
  Array<u2>* inner_classes() const       { return _inner_classes; }
  void set_inner_classes(Array<u2>* f)   { _inner_classes = f; }

  enum InnerClassAttributeOffset {
    // From http://mirror.eng/products/jdk/1.1/docs/guide/innerclasses/spec/innerclasses.doc10.html#18814
    inner_class_inner_class_info_offset = 0,
    inner_class_outer_class_info_offset = 1,
    inner_class_inner_name_offset = 2,
    inner_class_access_flags_offset = 3,
    inner_class_next_offset = 4
  };

  enum EnclosingMethodAttributeOffset {
    enclosing_method_class_index_offset = 0,
    enclosing_method_method_index_offset = 1,
    enclosing_method_attribute_size = 2
  };

  // method override check
  bool is_override(methodHandle super_method, Handle targetclassloader, Symbol* targetclassname, TRAPS);

  // package
  bool is_same_class_package(Klass* class2);
  bool is_same_class_package(oop classloader2, Symbol* classname2);
  static bool is_same_class_package(oop class_loader1, Symbol* class_name1, oop class_loader2, Symbol* class_name2);

  // find an enclosing class (defined where original code was, in jvm.cpp!)
  Klass* compute_enclosing_class(bool* inner_is_member, TRAPS) {
    instanceKlassHandle self(THREAD, this);
    return compute_enclosing_class_impl(self, inner_is_member, THREAD);
  }
  static Klass* compute_enclosing_class_impl(instanceKlassHandle self,
                                               bool* inner_is_member, TRAPS);

  // tell if two classes have the same enclosing class (at package level)
  bool is_same_package_member(Klass* class2, TRAPS) {
    instanceKlassHandle self(THREAD, this);
    return is_same_package_member_impl(self, class2, THREAD);
  }
  static bool is_same_package_member_impl(instanceKlassHandle self,
                                          Klass* class2, TRAPS);

  // initialization state
  bool is_loaded() const                   { return _init_state >= loaded; }
  bool is_linked() const                   { return _init_state >= linked; }
  bool is_initialized() const              { return _init_state == fully_initialized; }
  bool is_not_initialized() const          { return _init_state <  being_initialized; }
  bool is_being_initialized() const        { return _init_state == being_initialized; }
  bool is_in_error_state() const           { return _init_state == initialization_error; }
  bool is_reentrant_initialization(Thread *thread)  { return thread == _init_thread; }
  ClassState  init_state()                 { return (ClassState)_init_state; }
  bool is_rewritten() const                { return (_misc_flags & _misc_rewritten) != 0; }

  // defineClass specified verification
  bool should_verify_class() const         {
    return (_misc_flags & _misc_should_verify_class) != 0;
  }
  void set_should_verify_class(bool value) {
    if (value) {
      _misc_flags |= _misc_should_verify_class;
    } else {
      _misc_flags &= ~_misc_should_verify_class;
    }
  }

  // marking
  bool is_marked_dependent() const         { return _is_marked_dependent; }
  void set_is_marked_dependent(bool value) { _is_marked_dependent = value; }

  bool has_unloaded_dependent() const         { return _has_unloaded_dependent; }
  void set_has_unloaded_dependent(bool value) { _has_unloaded_dependent = value; }

  // initialization (virtuals from Klass)
  bool should_be_initialized() const;  // means that initialize should be called
  void initialize(TRAPS);
  void link_class(TRAPS);
  bool link_class_or_fail(TRAPS); // returns false on failure
  void unlink_class();
  void rewrite_class(TRAPS);
  void link_methods(TRAPS);
  Method* class_initializer();

  // set the class to initialized if no static initializer is present
  void eager_initialize(Thread *thread);

  // reference type
  ReferenceType reference_type() const     { return (ReferenceType)_reference_type; }
  void set_reference_type(ReferenceType t) {
    assert(t == (u1)t, "overflow");
    _reference_type = (u1)t;
  }

  static ByteSize reference_type_offset() { return in_ByteSize(offset_of(InstanceKlass, _reference_type)); }

  // find local field, returns true if found
  bool find_local_field(Symbol* name, Symbol* sig, fieldDescriptor* fd) const;
  // find field in direct superinterfaces, returns the interface in which the field is defined
  Klass* find_interface_field(Symbol* name, Symbol* sig, fieldDescriptor* fd) const;
  // find field according to JVM spec 5.4.3.2, returns the klass in which the field is defined
  Klass* find_field(Symbol* name, Symbol* sig, fieldDescriptor* fd) const;
  // find instance or static fields according to JVM spec 5.4.3.2, returns the klass in which the field is defined
  Klass* find_field(Symbol* name, Symbol* sig, bool is_static, fieldDescriptor* fd) const;

  // find a non-static or static field given its offset within the class.
  bool contains_field_offset(int offset) {
    return instanceOopDesc::contains_field_offset(offset, nonstatic_field_size());
  }

  bool find_local_field_from_offset(int offset, bool is_static, fieldDescriptor* fd) const;
  bool find_field_from_offset(int offset, bool is_static, fieldDescriptor* fd) const;

  // find a local method (returns NULL if not found)
  Method* find_method(Symbol* name, Symbol* signature) const;
  static Method* find_method(Array<Method*>* methods, Symbol* name, Symbol* signature);

  // find a local method, but skip static methods
  Method* find_instance_method(Symbol* name, Symbol* signature);
  static Method* find_instance_method(Array<Method*>* methods, Symbol* name, Symbol* signature);

  // true if method matches signature and conforms to skipping_X conditions.
  static bool method_matches(Method* m, Symbol* signature, bool skipping_overpass, bool skipping_static);

  // find a local method index in default_methods (returns -1 if not found)
<<<<<<< HEAD
  static int find_method_index(Array<Method*>* methods, Symbol* name, Symbol* signature,
                               OverpassLookupMode overpass_mode, StaticLookupMode static_mode);
=======
  static int find_method_index(Array<Method*>* methods, Symbol* name, Symbol* signature, bool skipping_overpass, bool skipping_static);
>>>>>>> 71a6555e

  // lookup operation (returns NULL if not found)
  Method* uncached_lookup_method(Symbol* name, Symbol* signature, OverpassLookupMode overpass_mode) const;

  // lookup a method in all the interfaces that this class implements
  // (returns NULL if not found)
  Method* lookup_method_in_all_interfaces(Symbol* name, Symbol* signature, DefaultsLookupMode defaults_mode) const;

  // lookup a method in local defaults then in all interfaces
  // (returns NULL if not found)
  Method* lookup_method_in_ordered_interfaces(Symbol* name, Symbol* signature) const;

  // Find method indices by name.  If a method with the specified name is
  // found the index to the first method is returned, and 'end' is filled in
  // with the index of first non-name-matching method.  If no method is found
  // -1 is returned.
  int find_method_by_name(Symbol* name, int* end);
  static int find_method_by_name(Array<Method*>* methods, Symbol* name, int* end);

  // constant pool
  ConstantPool* constants() const        { return _constants; }
  void set_constants(ConstantPool* c)    { _constants = c; }

  // protection domain
  oop protection_domain() const;

  // signers
  objArrayOop signers() const;

  // host class
  Klass* host_klass() const              {
    Klass** hk = (Klass**)adr_host_klass();
    if (hk == NULL) {
      return NULL;
    } else {
      assert(*hk != NULL, "host klass should always be set if the address is not null");
      return *hk;
    }
  }
  void set_host_klass(Klass* host)            {
    assert(is_anonymous(), "not anonymous");
    Klass** addr = (Klass**)adr_host_klass();
    assert(addr != NULL, "no reversed space");
    if (addr != NULL) {
      *addr = host;
    }
  }
  bool is_anonymous() const                {
    return (_misc_flags & _misc_is_anonymous) != 0;
  }
  void set_is_anonymous(bool value)        {
    if (value) {
      _misc_flags |= _misc_is_anonymous;
    } else {
      _misc_flags &= ~_misc_is_anonymous;
    }
  }

  // Oop that keeps the metadata for this class from being unloaded
  // in places where the metadata is stored in other places, like nmethods
  oop klass_holder() const {
    return is_anonymous() ? java_mirror() : class_loader();
  }

  bool is_contended() const                {
    return (_misc_flags & _misc_is_contended) != 0;
  }
  void set_is_contended(bool value)        {
    if (value) {
      _misc_flags |= _misc_is_contended;
    } else {
      _misc_flags &= ~_misc_is_contended;
    }
  }

  // source file name
  Symbol* source_file_name() const               {
    return (_source_file_name_index == 0) ?
      (Symbol*)NULL : _constants->symbol_at(_source_file_name_index);
  }
  u2 source_file_name_index() const              {
    return _source_file_name_index;
  }
  void set_source_file_name_index(u2 sourcefile_index) {
    _source_file_name_index = sourcefile_index;
  }

  // minor and major version numbers of class file
  u2 minor_version() const                 { return _minor_version; }
  void set_minor_version(u2 minor_version) { _minor_version = minor_version; }
  u2 major_version() const                 { return _major_version; }
  void set_major_version(u2 major_version) { _major_version = major_version; }

  // source debug extension
  char* source_debug_extension() const     { return _source_debug_extension; }
  void set_source_debug_extension(char* array, int length);

  // symbol unloading support (refcount already added)
  Symbol* array_name()                     { return _array_name; }
  void set_array_name(Symbol* name)        { assert(_array_name == NULL  || name == NULL, "name already created"); _array_name = name; }

  // nonstatic oop-map blocks
  static int nonstatic_oop_map_size(unsigned int oop_map_count) {
    return oop_map_count * OopMapBlock::size_in_words();
  }
  unsigned int nonstatic_oop_map_count() const {
    return _nonstatic_oop_map_size / OopMapBlock::size_in_words();
  }
  int nonstatic_oop_map_size() const { return _nonstatic_oop_map_size; }
  void set_nonstatic_oop_map_size(int words) {
    _nonstatic_oop_map_size = words;
  }

  // RedefineClasses() support for previous versions:
  void add_previous_version(instanceKlassHandle ikh, int emcp_method_count);

  InstanceKlass* previous_versions() const { return _previous_versions; }

  bool has_been_redefined() const {
    return (_misc_flags & _misc_has_been_redefined) != 0;
  }
  void set_has_been_redefined() {
    _misc_flags |= _misc_has_been_redefined;
  }

  void init_previous_versions() {
    _previous_versions = NULL;
  }

  static void purge_previous_versions(InstanceKlass* ik);

  // JVMTI: Support for caching a class file before it is modified by an agent that can do retransformation
  void set_cached_class_file(JvmtiCachedClassFileData *data) {
    _cached_class_file = data;
  }
  JvmtiCachedClassFileData * get_cached_class_file() { return _cached_class_file; }
  jint get_cached_class_file_len();
  unsigned char * get_cached_class_file_bytes();

  // JVMTI: Support for caching of field indices, types, and offsets
  void set_jvmti_cached_class_field_map(JvmtiCachedClassFieldMap* descriptor) {
    _jvmti_cached_class_field_map = descriptor;
  }
  JvmtiCachedClassFieldMap* jvmti_cached_class_field_map() const {
    return _jvmti_cached_class_field_map;
  }

  bool has_default_methods() const {
    return (_misc_flags & _misc_has_default_methods) != 0;
  }
  void set_has_default_methods(bool b) {
    if (b) {
      _misc_flags |= _misc_has_default_methods;
    } else {
      _misc_flags &= ~_misc_has_default_methods;
    }
  }

  bool declares_default_methods() const {
    return (_misc_flags & _misc_declares_default_methods) != 0;
  }
  void set_declares_default_methods(bool b) {
    if (b) {
      _misc_flags |= _misc_declares_default_methods;
    } else {
      _misc_flags &= ~_misc_declares_default_methods;
    }
  }

  // for adding methods, ConstMethod::UNSET_IDNUM means no more ids available
  inline u2 next_method_idnum();
  void set_initial_method_idnum(u2 value)             { _idnum_allocated_count = value; }

  // generics support
  Symbol* generic_signature() const                   {
    return (_generic_signature_index == 0) ?
      (Symbol*)NULL : _constants->symbol_at(_generic_signature_index);
  }
  u2 generic_signature_index() const                  {
    return _generic_signature_index;
  }
  void set_generic_signature_index(u2 sig_index)      {
    _generic_signature_index = sig_index;
  }

  u2 enclosing_method_data(int offset);
  u2 enclosing_method_class_index() {
    return enclosing_method_data(enclosing_method_class_index_offset);
  }
  u2 enclosing_method_method_index() {
    return enclosing_method_data(enclosing_method_method_index_offset);
  }
  void set_enclosing_method_indices(u2 class_index,
                                    u2 method_index);

  // jmethodID support
  static jmethodID get_jmethod_id(instanceKlassHandle ik_h,
                     methodHandle method_h);
  static jmethodID get_jmethod_id_fetch_or_update(instanceKlassHandle ik_h,
                     size_t idnum, jmethodID new_id, jmethodID* new_jmeths,
                     jmethodID* to_dealloc_id_p,
                     jmethodID** to_dealloc_jmeths_p);
  static void get_jmethod_id_length_value(jmethodID* cache, size_t idnum,
                size_t *length_p, jmethodID* id_p);
  void ensure_space_for_methodids(int start_offset = 0);
  jmethodID jmethod_id_or_null(Method* method);

  // annotations support
  Annotations* annotations() const          { return _annotations; }
  void set_annotations(Annotations* anno)   { _annotations = anno; }

  AnnotationArray* class_annotations() const {
    return (_annotations != NULL) ? _annotations->class_annotations() : NULL;
  }
  Array<AnnotationArray*>* fields_annotations() const {
    return (_annotations != NULL) ? _annotations->fields_annotations() : NULL;
  }
  AnnotationArray* class_type_annotations() const {
    return (_annotations != NULL) ? _annotations->class_type_annotations() : NULL;
  }
  Array<AnnotationArray*>* fields_type_annotations() const {
    return (_annotations != NULL) ? _annotations->fields_type_annotations() : NULL;
  }
  // allocation
  instanceOop allocate_instance(TRAPS);

  // additional member function to return a handle
  instanceHandle allocate_instance_handle(TRAPS)      { return instanceHandle(THREAD, allocate_instance(THREAD)); }

  objArrayOop allocate_objArray(int n, int length, TRAPS);
  // Helper function
  static instanceOop register_finalizer(instanceOop i, TRAPS);

  // Check whether reflection/jni/jvm code is allowed to instantiate this class;
  // if not, throw either an Error or an Exception.
  virtual void check_valid_for_instantiation(bool throwError, TRAPS);

  // initialization
  void call_class_initializer(TRAPS);
  void set_initialization_state_and_notify(ClassState state, TRAPS);

  // OopMapCache support
  OopMapCache* oop_map_cache()               { return _oop_map_cache; }
  void set_oop_map_cache(OopMapCache *cache) { _oop_map_cache = cache; }
  void mask_for(methodHandle method, int bci, InterpreterOopMap* entry);

  // JNI identifier support (for static fields - for jni performance)
  JNIid* jni_ids()                               { return _jni_ids; }
  void set_jni_ids(JNIid* ids)                   { _jni_ids = ids; }
  JNIid* jni_id_for(int offset);

  // maintenance of deoptimization dependencies
  int mark_dependent_nmethods(DepChange& changes);
  void add_dependent_nmethod(nmethod* nm);
  void remove_dependent_nmethod(nmethod* nm);

  // On-stack replacement support
  nmethod* osr_nmethods_head() const         { return _osr_nmethods_head; };
  void set_osr_nmethods_head(nmethod* h)     { _osr_nmethods_head = h; };
  void add_osr_nmethod(nmethod* n);
  void remove_osr_nmethod(nmethod* n);
  int mark_osr_nmethods(const Method* m);
  nmethod* lookup_osr_nmethod(const Method* m, int bci, int level, bool match_level) const;

  // Breakpoint support (see methods on Method* for details)
  BreakpointInfo* breakpoints() const       { return _breakpoints; };
  void set_breakpoints(BreakpointInfo* bps) { _breakpoints = bps; };

  // support for stub routines
  static ByteSize init_state_offset()  { return in_ByteSize(offset_of(InstanceKlass, _init_state)); }
  TRACE_DEFINE_OFFSET;
  static ByteSize init_thread_offset() { return in_ByteSize(offset_of(InstanceKlass, _init_thread)); }

  // subclass/subinterface checks
  bool implements_interface(Klass* k) const;
  bool is_same_or_direct_interface(Klass* k) const;

#ifdef ASSERT
  // check whether this class or one of its superclasses was redefined
  bool has_redefined_this_or_super() const;
#endif

  // Access to the implementor of an interface.
  Klass* implementor() const
  {
    Klass** k = adr_implementor();
    if (k == NULL) {
      return NULL;
    } else {
      return *k;
    }
  }

  void set_implementor(Klass* k) {
    assert(is_interface(), "not interface");
    Klass** addr = adr_implementor();
    assert(addr != NULL, "null addr");
    if (addr != NULL) {
      *addr = k;
    }
  }

  int  nof_implementors() const       {
    Klass* k = implementor();
    if (k == NULL) {
      return 0;
    } else if (k != this) {
      return 1;
    } else {
      return 2;
    }
  }

  void add_implementor(Klass* k);  // k is a new class that implements this interface
  void init_implementor();           // initialize

  // link this class into the implementors list of every interface it implements
  void process_interfaces(Thread *thread);

  // virtual operations from Klass
  bool is_leaf_class() const               { return _subklass == NULL; }
  GrowableArray<Klass*>* compute_secondary_supers(int num_extra_slots);
  bool compute_is_subtype_of(Klass* k);
  bool can_be_primary_super_slow() const;
  int oop_size(oop obj)  const             { return size_helper(); }
  bool oop_is_instance_slow() const        { return true; }

  // Iterators
  void do_local_static_fields(FieldClosure* cl);
  void do_nonstatic_fields(FieldClosure* cl); // including inherited fields
  void do_local_static_fields(void f(fieldDescriptor*, Handle, TRAPS), Handle, TRAPS);

  void methods_do(void f(Method* method));
  void array_klasses_do(void f(Klass* k));
  void array_klasses_do(void f(Klass* k, TRAPS), TRAPS);
  bool super_types_do(SuperTypeClosure* blk);

  // Casting from Klass*
  static InstanceKlass* cast(Klass* k) {
    assert(k == NULL || k->is_klass(), "must be");
    assert(k == NULL || k->oop_is_instance(), "cast to InstanceKlass");
    return (InstanceKlass*) k;
  }

  InstanceKlass* java_super() const {
    return (super() == NULL) ? NULL : cast(super());
  }

  // Sizing (in words)
  static int header_size()            { return align_object_offset(sizeof(InstanceKlass)/HeapWordSize); }

  static int size(int vtable_length, int itable_length,
                  int nonstatic_oop_map_size,
                  bool is_interface, bool is_anonymous) {
    return align_object_size(header_size() +
           align_object_offset(vtable_length) +
           align_object_offset(itable_length) +
           ((is_interface || is_anonymous) ?
             align_object_offset(nonstatic_oop_map_size) :
             nonstatic_oop_map_size) +
           (is_interface ? (int)sizeof(Klass*)/HeapWordSize : 0) +
           (is_anonymous ? (int)sizeof(Klass*)/HeapWordSize : 0));
  }
  int size() const                    { return size(vtable_length(),
                                               itable_length(),
                                               nonstatic_oop_map_size(),
                                               is_interface(),
                                               is_anonymous());
  }
#if INCLUDE_SERVICES
  virtual void collect_statistics(KlassSizeStats *sz) const;
#endif

  static int vtable_start_offset()    { return header_size(); }
  static int vtable_length_offset()   { return offset_of(InstanceKlass, _vtable_len) / HeapWordSize; }

  intptr_t* start_of_vtable() const        { return ((intptr_t*)this) + vtable_start_offset(); }
  intptr_t* start_of_itable() const        { return start_of_vtable() + align_object_offset(vtable_length()); }
  int  itable_offset_in_words() const { return start_of_itable() - (intptr_t*)this; }

  intptr_t* end_of_itable() const          { return start_of_itable() + itable_length(); }

  address static_field_addr(int offset);

  OopMapBlock* start_of_nonstatic_oop_maps() const {
    return (OopMapBlock*)(start_of_itable() + align_object_offset(itable_length()));
  }

  Klass** end_of_nonstatic_oop_maps() const {
    return (Klass**)(start_of_nonstatic_oop_maps() +
                     nonstatic_oop_map_count());
  }

  Klass** adr_implementor() const {
    if (is_interface()) {
      return (Klass**)end_of_nonstatic_oop_maps();
    } else {
      return NULL;
    }
  };

  Klass** adr_host_klass() const {
    if (is_anonymous()) {
      Klass** adr_impl = adr_implementor();
      if (adr_impl != NULL) {
        return adr_impl + 1;
      } else {
        return end_of_nonstatic_oop_maps();
      }
    } else {
      return NULL;
    }
  }

  // Use this to return the size of an instance in heap words:
  int size_helper() const {
    return layout_helper_to_size_helper(layout_helper());
  }

  // This bit is initialized in classFileParser.cpp.
  // It is false under any of the following conditions:
  //  - the class is abstract (including any interface)
  //  - the class has a finalizer (if !RegisterFinalizersAtInit)
  //  - the class size is larger than FastAllocateSizeLimit
  //  - the class is java/lang/Class, which cannot be allocated directly
  bool can_be_fastpath_allocated() const {
    return !layout_helper_needs_slow_path(layout_helper());
  }

  // Java vtable/itable
  klassVtable* vtable() const;        // return new klassVtable wrapper
  inline Method* method_at_vtable(int index);
  klassItable* itable() const;        // return new klassItable wrapper
  Method* method_at_itable(Klass* holder, int index, TRAPS);

#if INCLUDE_JVMTI
  void adjust_default_methods(Method** old_methods, Method** new_methods,
                              int methods_length, bool* trace_name_printed);
#endif // INCLUDE_JVMTI

  // Garbage collection
  void oop_follow_contents(oop obj);
  int  oop_adjust_pointers(oop obj);

  void clean_implementors_list(BoolObjectClosure* is_alive);
  void clean_method_data(BoolObjectClosure* is_alive);
  void clean_dependent_nmethods();

  // Explicit metaspace deallocation of fields
  // For RedefineClasses and class file parsing errors, we need to deallocate
  // instanceKlasses and the metadata they point to.
  void deallocate_contents(ClassLoaderData* loader_data);
  static void deallocate_methods(ClassLoaderData* loader_data,
                                 Array<Method*>* methods);
  void static deallocate_interfaces(ClassLoaderData* loader_data,
                                    Klass* super_klass,
                                    Array<Klass*>* local_interfaces,
                                    Array<Klass*>* transitive_interfaces);

  // The constant pool is on stack if any of the methods are executing or
  // referenced by handles.
  bool on_stack() const { return _constants->on_stack(); }

  // callbacks for actions during class unloading
  static void notify_unload_class(InstanceKlass* ik);
  static void release_C_heap_structures(InstanceKlass* ik);

  // Parallel Scavenge and Parallel Old
  PARALLEL_GC_DECLS

  // Naming
  const char* signature_name() const;

  // Iterators
  int oop_oop_iterate(oop obj, ExtendedOopClosure* blk) {
    return oop_oop_iterate_v(obj, blk);
  }

  int oop_oop_iterate_m(oop obj, ExtendedOopClosure* blk, MemRegion mr) {
    return oop_oop_iterate_v_m(obj, blk, mr);
  }

#define InstanceKlass_OOP_OOP_ITERATE_DECL(OopClosureType, nv_suffix)      \
  int  oop_oop_iterate##nv_suffix(oop obj, OopClosureType* blk);           \
  int  oop_oop_iterate##nv_suffix##_m(oop obj, OopClosureType* blk,        \
                                      MemRegion mr);

  ALL_OOP_OOP_ITERATE_CLOSURES_1(InstanceKlass_OOP_OOP_ITERATE_DECL)
  ALL_OOP_OOP_ITERATE_CLOSURES_2(InstanceKlass_OOP_OOP_ITERATE_DECL)

#if INCLUDE_ALL_GCS
#define InstanceKlass_OOP_OOP_ITERATE_BACKWARDS_DECL(OopClosureType, nv_suffix) \
  int  oop_oop_iterate_backwards##nv_suffix(oop obj, OopClosureType* blk);

  ALL_OOP_OOP_ITERATE_CLOSURES_1(InstanceKlass_OOP_OOP_ITERATE_BACKWARDS_DECL)
  ALL_OOP_OOP_ITERATE_CLOSURES_2(InstanceKlass_OOP_OOP_ITERATE_BACKWARDS_DECL)
#endif // INCLUDE_ALL_GCS

  u2 idnum_allocated_count() const      { return _idnum_allocated_count; }

public:
  void set_in_error_state() {
    assert(DumpSharedSpaces, "only call this when dumping archive");
    _init_state = initialization_error;
  }
  bool check_sharing_error_state();

private:
  // initialization state
#ifdef ASSERT
  void set_init_state(ClassState state);
#else
  void set_init_state(ClassState state) { _init_state = (u1)state; }
#endif
  void set_rewritten()                  { _misc_flags |= _misc_rewritten; }
  void set_init_thread(Thread *thread)  { _init_thread = thread; }

  // The RedefineClasses() API can cause new method idnums to be needed
  // which will cause the caches to grow. Safety requires different
  // cache management logic if the caches can grow instead of just
  // going from NULL to non-NULL.
  bool idnum_can_increment() const      { return has_been_redefined(); }
  jmethodID* methods_jmethod_ids_acquire() const
         { return (jmethodID*)OrderAccess::load_ptr_acquire(&_methods_jmethod_ids); }
  void release_set_methods_jmethod_ids(jmethodID* jmeths)
         { OrderAccess::release_store_ptr(&_methods_jmethod_ids, jmeths); }

  // Lock during initialization
public:
  // Lock for (1) initialization; (2) access to the ConstantPool of this class.
  // Must be one per class and it has to be a VM internal object so java code
  // cannot lock it (like the mirror).
  // It has to be an object not a Mutex because it's held through java calls.
  oop init_lock() const;
private:
  void fence_and_clear_init_lock();

  // Static methods that are used to implement member methods where an exposed this pointer
  // is needed due to possible GCs
  static bool link_class_impl                           (instanceKlassHandle this_k, bool throw_verifyerror, TRAPS);
  static bool verify_code                               (instanceKlassHandle this_k, bool throw_verifyerror, TRAPS);
  static void initialize_impl                           (instanceKlassHandle this_k, TRAPS);
  static void initialize_super_interfaces               (instanceKlassHandle this_k, TRAPS);
  static void eager_initialize_impl                     (instanceKlassHandle this_k);
  static void set_initialization_state_and_notify_impl  (instanceKlassHandle this_k, ClassState state, TRAPS);
  static void call_class_initializer_impl               (instanceKlassHandle this_k, TRAPS);
  static Klass* array_klass_impl                        (instanceKlassHandle this_k, bool or_null, int n, TRAPS);
  static void do_local_static_fields_impl               (instanceKlassHandle this_k, void f(fieldDescriptor* fd, Handle, TRAPS), Handle, TRAPS);
  /* jni_id_for_impl for jfieldID only */
  static JNIid* jni_id_for_impl                         (instanceKlassHandle this_k, int offset);

  // Returns the array class for the n'th dimension
  Klass* array_klass_impl(bool or_null, int n, TRAPS);

  // Returns the array class with this class as element type
  Klass* array_klass_impl(bool or_null, TRAPS);

  // find a local method (returns NULL if not found)
<<<<<<< HEAD
  Method* find_method_impl(Symbol* name, Symbol* signature,
                           OverpassLookupMode overpass_mode, StaticLookupMode static_mode) const;
  static Method* find_method_impl(Array<Method*>* methods, Symbol* name, Symbol* signature,
                                  OverpassLookupMode overpass_mode, StaticLookupMode static_mode);
=======
  Method* find_method_impl(Symbol* name, Symbol* signature, bool skipping_overpass) const;
  static Method* find_method_impl(Array<Method*>* methods, Symbol* name, Symbol* signature, bool skipping_overpass, bool skipping_static);
>>>>>>> 71a6555e

  // Free CHeap allocated fields.
  void release_C_heap_structures();

  // RedefineClasses support
  void link_previous_versions(InstanceKlass* pv) { _previous_versions = pv; }
  void mark_newly_obsolete_methods(Array<Method*>* old_methods, int emcp_method_count);
public:
  // CDS support - remove and restore oops from metadata. Oops are not shared.
  virtual void remove_unshareable_info();
  virtual void restore_unshareable_info(ClassLoaderData* loader_data, Handle protection_domain, TRAPS);

  // jvm support
  jint compute_modifier_flags(TRAPS) const;

  // JSR-292 support
  MemberNameTable* member_names() { return _member_names; }
  void set_member_names(MemberNameTable* member_names) { _member_names = member_names; }
  bool add_member_name(Handle member_name);

public:
  // JVMTI support
  jint jvmti_class_status() const;

 public:
  // Printing
#ifndef PRODUCT
  void print_on(outputStream* st) const;
#endif
  void print_value_on(outputStream* st) const;

  void oop_print_value_on(oop obj, outputStream* st);

#ifndef PRODUCT
  void oop_print_on      (oop obj, outputStream* st);

  void print_dependent_nmethods(bool verbose = false);
  bool is_dependent_nmethod(nmethod* nm);
#endif

  const char* internal_name() const;

  // Verification
  void verify_on(outputStream* st);

  void oop_verify_on(oop obj, outputStream* st);
};

inline Method* InstanceKlass::method_at_vtable(int index)  {
#ifndef PRODUCT
  assert(index >= 0, "valid vtable index");
  if (DebugVtables) {
    verify_vtable_index(index);
  }
#endif
  vtableEntry* ve = (vtableEntry*)start_of_vtable();
  return ve[index].method();
}

// for adding methods
// UNSET_IDNUM return means no more ids available
inline u2 InstanceKlass::next_method_idnum() {
  if (_idnum_allocated_count == ConstMethod::MAX_IDNUM) {
    return ConstMethod::UNSET_IDNUM; // no more ids available
  } else {
    return _idnum_allocated_count++;
  }
}


/* JNIid class for jfieldIDs only */
class JNIid: public CHeapObj<mtClass> {
  friend class VMStructs;
 private:
  Klass*             _holder;
  JNIid*             _next;
  int                _offset;
#ifdef ASSERT
  bool               _is_static_field_id;
#endif

 public:
  // Accessors
  Klass* holder() const           { return _holder; }
  int offset() const              { return _offset; }
  JNIid* next()                   { return _next; }
  // Constructor
  JNIid(Klass* holder, int offset, JNIid* next);
  // Identifier lookup
  JNIid* find(int offset);

  bool find_local_field(fieldDescriptor* fd) {
    return InstanceKlass::cast(holder())->find_local_field_from_offset(offset(), true, fd);
  }

  static void deallocate(JNIid* id);
  // Debugging
#ifdef ASSERT
  bool is_static_field_id() const { return _is_static_field_id; }
  void set_is_static_field_id()   { _is_static_field_id = true; }
#endif
  void verify(Klass* holder);
};


//
// nmethodBucket is used to record dependent nmethods for
// deoptimization.  nmethod dependencies are actually <klass, method>
// pairs but we really only care about the klass part for purposes of
// finding nmethods which might need to be deoptimized.  Instead of
// recording the method, a count of how many times a particular nmethod
// was recorded is kept.  This ensures that any recording errors are
// noticed since an nmethod should be removed as many times are it's
// added.
//
class nmethodBucket: public CHeapObj<mtClass> {
  friend class VMStructs;
 private:
  nmethod*       _nmethod;
  int            _count;
  nmethodBucket* _next;

 public:
  nmethodBucket(nmethod* nmethod, nmethodBucket* next) {
    _nmethod = nmethod;
    _next = next;
    _count = 1;
  }
  int count()                             { return _count; }
  int increment()                         { _count += 1; return _count; }
  int decrement();
  nmethodBucket* next()                   { return _next; }
  void set_next(nmethodBucket* b)         { _next = b; }
  nmethod* get_nmethod()                  { return _nmethod; }
};

// An iterator that's used to access the inner classes indices in the
// InstanceKlass::_inner_classes array.
class InnerClassesIterator : public StackObj {
 private:
  Array<jushort>* _inner_classes;
  int _length;
  int _idx;
 public:

  InnerClassesIterator(instanceKlassHandle k) {
    _inner_classes = k->inner_classes();
    if (k->inner_classes() != NULL) {
      _length = _inner_classes->length();
      // The inner class array's length should be the multiple of
      // inner_class_next_offset if it only contains the InnerClasses
      // attribute data, or it should be
      // n*inner_class_next_offset+enclosing_method_attribute_size
      // if it also contains the EnclosingMethod data.
      assert((_length % InstanceKlass::inner_class_next_offset == 0 ||
              _length % InstanceKlass::inner_class_next_offset == InstanceKlass::enclosing_method_attribute_size),
             "just checking");
      // Remove the enclosing_method portion if exists.
      if (_length % InstanceKlass::inner_class_next_offset == InstanceKlass::enclosing_method_attribute_size) {
        _length -= InstanceKlass::enclosing_method_attribute_size;
      }
    } else {
      _length = 0;
    }
    _idx = 0;
  }

  int length() const {
    return _length;
  }

  void next() {
    _idx += InstanceKlass::inner_class_next_offset;
  }

  bool done() const {
    return (_idx >= _length);
  }

  u2 inner_class_info_index() const {
    return _inner_classes->at(
               _idx + InstanceKlass::inner_class_inner_class_info_offset);
  }

  void set_inner_class_info_index(u2 index) {
    _inner_classes->at_put(
               _idx + InstanceKlass::inner_class_inner_class_info_offset, index);
  }

  u2 outer_class_info_index() const {
    return _inner_classes->at(
               _idx + InstanceKlass::inner_class_outer_class_info_offset);
  }

  void set_outer_class_info_index(u2 index) {
    _inner_classes->at_put(
               _idx + InstanceKlass::inner_class_outer_class_info_offset, index);
  }

  u2 inner_name_index() const {
    return _inner_classes->at(
               _idx + InstanceKlass::inner_class_inner_name_offset);
  }

  void set_inner_name_index(u2 index) {
    _inner_classes->at_put(
               _idx + InstanceKlass::inner_class_inner_name_offset, index);
  }

  u2 inner_access_flags() const {
    return _inner_classes->at(
               _idx + InstanceKlass::inner_class_access_flags_offset);
  }
};

#endif // SHARE_VM_OOPS_INSTANCEKLASS_HPP<|MERGE_RESOLUTION|>--- conflicted
+++ resolved
@@ -499,12 +499,8 @@
   static bool method_matches(Method* m, Symbol* signature, bool skipping_overpass, bool skipping_static);
 
   // find a local method index in default_methods (returns -1 if not found)
-<<<<<<< HEAD
   static int find_method_index(Array<Method*>* methods, Symbol* name, Symbol* signature,
                                OverpassLookupMode overpass_mode, StaticLookupMode static_mode);
-=======
-  static int find_method_index(Array<Method*>* methods, Symbol* name, Symbol* signature, bool skipping_overpass, bool skipping_static);
->>>>>>> 71a6555e
 
   // lookup operation (returns NULL if not found)
   Method* uncached_lookup_method(Symbol* name, Symbol* signature, OverpassLookupMode overpass_mode) const;
@@ -1063,15 +1059,10 @@
   Klass* array_klass_impl(bool or_null, TRAPS);
 
   // find a local method (returns NULL if not found)
-<<<<<<< HEAD
   Method* find_method_impl(Symbol* name, Symbol* signature,
                            OverpassLookupMode overpass_mode, StaticLookupMode static_mode) const;
   static Method* find_method_impl(Array<Method*>* methods, Symbol* name, Symbol* signature,
                                   OverpassLookupMode overpass_mode, StaticLookupMode static_mode);
-=======
-  Method* find_method_impl(Symbol* name, Symbol* signature, bool skipping_overpass) const;
-  static Method* find_method_impl(Array<Method*>* methods, Symbol* name, Symbol* signature, bool skipping_overpass, bool skipping_static);
->>>>>>> 71a6555e
 
   // Free CHeap allocated fields.
   void release_C_heap_structures();
