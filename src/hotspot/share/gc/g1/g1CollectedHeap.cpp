/*
 * Copyright (c) 2001, 2021, Oracle and/or its affiliates. All rights reserved.
 * DO NOT ALTER OR REMOVE COPYRIGHT NOTICES OR THIS FILE HEADER.
 *
 * This code is free software; you can redistribute it and/or modify it
 * under the terms of the GNU General Public License version 2 only, as
 * published by the Free Software Foundation.
 *
 * This code is distributed in the hope that it will be useful, but WITHOUT
 * ANY WARRANTY; without even the implied warranty of MERCHANTABILITY or
 * FITNESS FOR A PARTICULAR PURPOSE.  See the GNU General Public License
 * version 2 for more details (a copy is included in the LICENSE file that
 * accompanied this code).
 *
 * You should have received a copy of the GNU General Public License version
 * 2 along with this work; if not, write to the Free Software Foundation,
 * Inc., 51 Franklin St, Fifth Floor, Boston, MA 02110-1301 USA.
 *
 * Please contact Oracle, 500 Oracle Parkway, Redwood Shores, CA 94065 USA
 * or visit www.oracle.com if you need additional information or have any
 * questions.
 *
 */

#include "precompiled.hpp"
#include "classfile/classLoaderDataGraph.hpp"
#include "classfile/metadataOnStackMark.hpp"
#include "classfile/stringTable.hpp"
#include "code/codeCache.hpp"
#include "code/icBuffer.hpp"
#include "compiler/oopMap.hpp"
#include "gc/g1/g1Allocator.inline.hpp"
#include "gc/g1/g1Arguments.hpp"
#include "gc/g1/g1BarrierSet.hpp"
#include "gc/g1/g1CollectedHeap.inline.hpp"
#include "gc/g1/g1CollectionSet.hpp"
#include "gc/g1/g1CollectorState.hpp"
#include "gc/g1/g1ConcurrentRefine.hpp"
#include "gc/g1/g1ConcurrentRefineThread.hpp"
#include "gc/g1/g1ConcurrentMarkThread.inline.hpp"
#include "gc/g1/g1DirtyCardQueue.hpp"
#include "gc/g1/g1EvacStats.inline.hpp"
#include "gc/g1/g1FullCollector.hpp"
#include "gc/g1/g1GCParPhaseTimesTracker.hpp"
#include "gc/g1/g1GCPhaseTimes.hpp"
#include "gc/g1/g1GCPauseType.hpp"
#include "gc/g1/g1HeapSizingPolicy.hpp"
#include "gc/g1/g1HeapTransition.hpp"
#include "gc/g1/g1HeapVerifier.hpp"
#include "gc/g1/g1HotCardCache.hpp"
#include "gc/g1/g1InitLogger.hpp"
#include "gc/g1/g1MemoryPool.hpp"
#include "gc/g1/g1OopClosures.inline.hpp"
#include "gc/g1/g1ParallelCleaning.hpp"
#include "gc/g1/g1ParScanThreadState.inline.hpp"
#include "gc/g1/g1PeriodicGCTask.hpp"
#include "gc/g1/g1Policy.hpp"
#include "gc/g1/g1RedirtyCardsQueue.hpp"
#include "gc/g1/g1RegionToSpaceMapper.hpp"
#include "gc/g1/g1RemSet.hpp"
#include "gc/g1/g1RootClosures.hpp"
#include "gc/g1/g1RootProcessor.hpp"
#include "gc/g1/g1SATBMarkQueueSet.hpp"
#include "gc/g1/g1ThreadLocalData.hpp"
#include "gc/g1/g1Trace.hpp"
#include "gc/g1/g1ServiceThread.hpp"
#include "gc/g1/g1UncommitRegionTask.hpp"
#include "gc/g1/g1VMOperations.hpp"
#include "gc/g1/g1YoungGCPostEvacuateTasks.hpp"
#include "gc/g1/heapRegion.inline.hpp"
#include "gc/g1/heapRegionRemSet.hpp"
#include "gc/g1/heapRegionSet.inline.hpp"
#include "gc/shared/concurrentGCBreakpoints.hpp"
#include "gc/shared/gcBehaviours.hpp"
#include "gc/shared/gcHeapSummary.hpp"
#include "gc/shared/gcId.hpp"
#include "gc/shared/gcLocker.hpp"
#include "gc/shared/gcTimer.hpp"
#include "gc/shared/gcTraceTime.inline.hpp"
#include "gc/shared/generationSpec.hpp"
#include "gc/shared/isGCActiveMark.hpp"
#include "gc/shared/locationPrinter.inline.hpp"
#include "gc/shared/oopStorageParState.hpp"
#include "gc/shared/preservedMarks.inline.hpp"
#include "gc/shared/suspendibleThreadSet.hpp"
#include "gc/shared/referenceProcessor.inline.hpp"
#include "gc/shared/taskTerminator.hpp"
#include "gc/shared/taskqueue.inline.hpp"
#include "gc/shared/tlab_globals.hpp"
#include "gc/shared/weakProcessor.inline.hpp"
#include "gc/shared/workerPolicy.hpp"
#include "logging/log.hpp"
#include "memory/allocation.hpp"
#include "memory/iterator.hpp"
#include "memory/heapInspection.hpp"
#include "memory/metaspaceUtils.hpp"
#include "memory/resourceArea.hpp"
#include "memory/universe.hpp"
#include "oops/access.inline.hpp"
#include "oops/compressedOops.inline.hpp"
#include "oops/oop.inline.hpp"
#include "runtime/atomic.hpp"
#include "runtime/handles.inline.hpp"
#include "runtime/init.hpp"
#include "runtime/java.hpp"
#include "runtime/orderAccess.hpp"
#include "runtime/threadSMR.hpp"
#include "runtime/vmThread.hpp"
#include "utilities/align.hpp"
#include "utilities/autoRestore.hpp"
#include "utilities/bitMap.inline.hpp"
#include "utilities/globalDefinitions.hpp"
#include "utilities/stack.inline.hpp"

size_t G1CollectedHeap::_humongous_object_threshold_in_words = 0;

// INVARIANTS/NOTES
//
// All allocation activity covered by the G1CollectedHeap interface is
// serialized by acquiring the HeapLock.  This happens in mem_allocate
// and allocate_new_tlab, which are the "entry" points to the
// allocation code from the rest of the JVM.  (Note that this does not
// apply to TLAB allocation, which is not part of this interface: it
// is done by clients of this interface.)

void G1RegionMappingChangedListener::reset_from_card_cache(uint start_idx, size_t num_regions) {
  HeapRegionRemSet::invalidate_from_card_cache(start_idx, num_regions);
}

void G1RegionMappingChangedListener::on_commit(uint start_idx, size_t num_regions, bool zero_filled) {
  // The from card cache is not the memory that is actually committed. So we cannot
  // take advantage of the zero_filled parameter.
  reset_from_card_cache(start_idx, num_regions);
}

Tickspan G1CollectedHeap::run_task_timed(AbstractGangTask* task) {
  Ticks start = Ticks::now();
  workers()->run_task(task);
  return Ticks::now() - start;
}

void G1CollectedHeap::run_batch_task(G1BatchedGangTask* cl) {
  uint num_workers = MAX2(1u, MIN2(cl->num_workers_estimate(), workers()->active_workers()));
  cl->set_max_workers(num_workers);
  workers()->run_task(cl, num_workers);
}

HeapRegion* G1CollectedHeap::new_heap_region(uint hrs_index,
                                             MemRegion mr) {
  return new HeapRegion(hrs_index, bot(), mr);
}

// Private methods.

HeapRegion* G1CollectedHeap::new_region(size_t word_size,
                                        HeapRegionType type,
                                        bool do_expand,
                                        uint node_index) {
  assert(!is_humongous(word_size) || word_size <= HeapRegion::GrainWords,
         "the only time we use this to allocate a humongous region is "
         "when we are allocating a single humongous region");

  HeapRegion* res = _hrm.allocate_free_region(type, node_index);

  if (res == NULL && do_expand && _expand_heap_after_alloc_failure) {
    // Currently, only attempts to allocate GC alloc regions set
    // do_expand to true. So, we should only reach here during a
    // safepoint. If this assumption changes we might have to
    // reconsider the use of _expand_heap_after_alloc_failure.
    assert(SafepointSynchronize::is_at_safepoint(), "invariant");

    log_debug(gc, ergo, heap)("Attempt heap expansion (region allocation request failed). Allocation request: " SIZE_FORMAT "B",
                              word_size * HeapWordSize);

    assert(word_size * HeapWordSize < HeapRegion::GrainBytes,
           "This kind of expansion should never be more than one region. Size: " SIZE_FORMAT,
           word_size * HeapWordSize);
    if (expand_single_region(node_index)) {
      // Given that expand_single_region() succeeded in expanding the heap, and we
      // always expand the heap by an amount aligned to the heap
      // region size, the free list should in theory not be empty.
      // In either case allocate_free_region() will check for NULL.
      res = _hrm.allocate_free_region(type, node_index);
    } else {
      _expand_heap_after_alloc_failure = false;
    }
  }
  return res;
}

HeapWord*
G1CollectedHeap::humongous_obj_allocate_initialize_regions(HeapRegion* first_hr,
                                                           uint num_regions,
                                                           size_t word_size) {
  assert(first_hr != NULL, "pre-condition");
  assert(is_humongous(word_size), "word_size should be humongous");
  assert(num_regions * HeapRegion::GrainWords >= word_size, "pre-condition");

  // Index of last region in the series.
  uint first = first_hr->hrm_index();
  uint last = first + num_regions - 1;

  // We need to initialize the region(s) we just discovered. This is
  // a bit tricky given that it can happen concurrently with
  // refinement threads refining cards on these regions and
  // potentially wanting to refine the BOT as they are scanning
  // those cards (this can happen shortly after a cleanup; see CR
  // 6991377). So we have to set up the region(s) carefully and in
  // a specific order.

  // The word size sum of all the regions we will allocate.
  size_t word_size_sum = (size_t) num_regions * HeapRegion::GrainWords;
  assert(word_size <= word_size_sum, "sanity");

  // The passed in hr will be the "starts humongous" region. The header
  // of the new object will be placed at the bottom of this region.
  HeapWord* new_obj = first_hr->bottom();
  // This will be the new top of the new object.
  HeapWord* obj_top = new_obj + word_size;

  // First, we need to zero the header of the space that we will be
  // allocating. When we update top further down, some refinement
  // threads might try to scan the region. By zeroing the header we
  // ensure that any thread that will try to scan the region will
  // come across the zero klass word and bail out.
  //
  // NOTE: It would not have been correct to have used
  // CollectedHeap::fill_with_object() and make the space look like
  // an int array. The thread that is doing the allocation will
  // later update the object header to a potentially different array
  // type and, for a very short period of time, the klass and length
  // fields will be inconsistent. This could cause a refinement
  // thread to calculate the object size incorrectly.
  Copy::fill_to_words(new_obj, oopDesc::header_size(), 0);

  // Next, pad out the unused tail of the last region with filler
  // objects, for improved usage accounting.
  // How many words we use for filler objects.
  size_t word_fill_size = word_size_sum - word_size;

  // How many words memory we "waste" which cannot hold a filler object.
  size_t words_not_fillable = 0;

  if (word_fill_size >= min_fill_size()) {
    fill_with_objects(obj_top, word_fill_size);
  } else if (word_fill_size > 0) {
    // We have space to fill, but we cannot fit an object there.
    words_not_fillable = word_fill_size;
    word_fill_size = 0;
  }

  // We will set up the first region as "starts humongous". This
  // will also update the BOT covering all the regions to reflect
  // that there is a single object that starts at the bottom of the
  // first region.
  first_hr->set_starts_humongous(obj_top, word_fill_size);
  _policy->remset_tracker()->update_at_allocate(first_hr);
  // Then, if there are any, we will set up the "continues
  // humongous" regions.
  HeapRegion* hr = NULL;
  for (uint i = first + 1; i <= last; ++i) {
    hr = region_at(i);
    hr->set_continues_humongous(first_hr);
    _policy->remset_tracker()->update_at_allocate(hr);
  }

  // Up to this point no concurrent thread would have been able to
  // do any scanning on any region in this series. All the top
  // fields still point to bottom, so the intersection between
  // [bottom,top] and [card_start,card_end] will be empty. Before we
  // update the top fields, we'll do a storestore to make sure that
  // no thread sees the update to top before the zeroing of the
  // object header and the BOT initialization.
  OrderAccess::storestore();

  // Now, we will update the top fields of the "continues humongous"
  // regions except the last one.
  for (uint i = first; i < last; ++i) {
    hr = region_at(i);
    hr->set_top(hr->end());
  }

  hr = region_at(last);
  // If we cannot fit a filler object, we must set top to the end
  // of the humongous object, otherwise we cannot iterate the heap
  // and the BOT will not be complete.
  hr->set_top(hr->end() - words_not_fillable);

  assert(hr->bottom() < obj_top && obj_top <= hr->end(),
         "obj_top should be in last region");

  _verifier->check_bitmaps("Humongous Region Allocation", first_hr);

  assert(words_not_fillable == 0 ||
         first_hr->bottom() + word_size_sum - words_not_fillable == hr->top(),
         "Miscalculation in humongous allocation");

  increase_used((word_size_sum - words_not_fillable) * HeapWordSize);

  for (uint i = first; i <= last; ++i) {
    hr = region_at(i);
    _humongous_set.add(hr);
    _hr_printer.alloc(hr);
  }

  return new_obj;
}

size_t G1CollectedHeap::humongous_obj_size_in_regions(size_t word_size) {
  assert(is_humongous(word_size), "Object of size " SIZE_FORMAT " must be humongous here", word_size);
  return align_up(word_size, HeapRegion::GrainWords) / HeapRegion::GrainWords;
}

// If could fit into free regions w/o expansion, try.
// Otherwise, if can expand, do so.
// Otherwise, if using ex regions might help, try with ex given back.
HeapWord* G1CollectedHeap::humongous_obj_allocate(size_t word_size) {
  assert_heap_locked_or_at_safepoint(true /* should_be_vm_thread */);

  _verifier->verify_region_sets_optional();

  uint obj_regions = (uint) humongous_obj_size_in_regions(word_size);

  // Policy: First try to allocate a humongous object in the free list.
  HeapRegion* humongous_start = _hrm.allocate_humongous(obj_regions);
  if (humongous_start == NULL) {
    // Policy: We could not find enough regions for the humongous object in the
    // free list. Look through the heap to find a mix of free and uncommitted regions.
    // If so, expand the heap and allocate the humongous object.
    humongous_start = _hrm.expand_and_allocate_humongous(obj_regions);
    if (humongous_start != NULL) {
      // We managed to find a region by expanding the heap.
      log_debug(gc, ergo, heap)("Heap expansion (humongous allocation request). Allocation request: " SIZE_FORMAT "B",
                                word_size * HeapWordSize);
      policy()->record_new_heap_size(num_regions());
    } else {
      // Policy: Potentially trigger a defragmentation GC.
    }
  }

  HeapWord* result = NULL;
  if (humongous_start != NULL) {
    result = humongous_obj_allocate_initialize_regions(humongous_start, obj_regions, word_size);
    assert(result != NULL, "it should always return a valid result");

    // A successful humongous object allocation changes the used space
    // information of the old generation so we need to recalculate the
    // sizes and update the jstat counters here.
    g1mm()->update_sizes();
  }

  _verifier->verify_region_sets_optional();

  return result;
}

HeapWord* G1CollectedHeap::allocate_new_tlab(size_t min_size,
                                             size_t requested_size,
                                             size_t* actual_size) {
  assert_heap_not_locked_and_not_at_safepoint();
  assert(!is_humongous(requested_size), "we do not allow humongous TLABs");

  return attempt_allocation(min_size, requested_size, actual_size);
}

HeapWord*
G1CollectedHeap::mem_allocate(size_t word_size,
                              bool*  gc_overhead_limit_was_exceeded) {
  assert_heap_not_locked_and_not_at_safepoint();

  if (is_humongous(word_size)) {
    return attempt_allocation_humongous(word_size);
  }
  size_t dummy = 0;
  return attempt_allocation(word_size, word_size, &dummy);
}

HeapWord* G1CollectedHeap::attempt_allocation_slow(size_t word_size) {
  ResourceMark rm; // For retrieving the thread names in log messages.

  // Make sure you read the note in attempt_allocation_humongous().

  assert_heap_not_locked_and_not_at_safepoint();
  assert(!is_humongous(word_size), "attempt_allocation_slow() should not "
         "be called for humongous allocation requests");

  // We should only get here after the first-level allocation attempt
  // (attempt_allocation()) failed to allocate.

  // We will loop until a) we manage to successfully perform the
  // allocation or b) we successfully schedule a collection which
  // fails to perform the allocation. b) is the only case when we'll
  // return NULL.
  HeapWord* result = NULL;
  for (uint try_count = 1, gclocker_retry_count = 0; /* we'll return */; try_count += 1) {
    bool should_try_gc;
    bool preventive_collection_required = false;
    uint gc_count_before;

    {
      MutexLocker x(Heap_lock);

      // Now that we have the lock, we first retry the allocation in case another
      // thread changed the region while we were waiting to acquire the lock.
      size_t actual_size;
      result = _allocator->attempt_allocation(word_size, word_size, &actual_size);
      if (result != NULL) {
        return result;
      }

      preventive_collection_required = policy()->preventive_collection_required(1);
      if (!preventive_collection_required) {
        // We've already attempted a lock-free allocation above, so we don't want to
        // do it again. Let's jump straight to replacing the active region.
        result = _allocator->attempt_allocation_using_new_region(word_size);
        if (result != NULL) {
          return result;
        }

        // If the GCLocker is active and we are bound for a GC, try expanding young gen.
        // This is different to when only GCLocker::needs_gc() is set: try to avoid
        // waiting because the GCLocker is active to not wait too long.
        if (GCLocker::is_active_and_needs_gc() && policy()->can_expand_young_list()) {
          // No need for an ergo message here, can_expand_young_list() does this when
          // it returns true.
          result = _allocator->attempt_allocation_force(word_size);
          if (result != NULL) {
            return result;
          }
        }
      }

      // Only try a GC if the GCLocker does not signal the need for a GC. Wait until
      // the GCLocker initiated GC has been performed and then retry. This includes
      // the case when the GC Locker is not active but has not been performed.
      should_try_gc = !GCLocker::needs_gc();
      // Read the GC count while still holding the Heap_lock.
      gc_count_before = total_collections();
    }

    if (should_try_gc) {
      GCCause::Cause gc_cause = preventive_collection_required ? GCCause::_g1_preventive_collection
                                                              : GCCause::_g1_inc_collection_pause;
      bool succeeded;
      result = do_collection_pause(word_size, gc_count_before, &succeeded, gc_cause);
      if (result != NULL) {
        assert(succeeded, "only way to get back a non-NULL result");
        log_trace(gc, alloc)("%s: Successfully scheduled collection returning " PTR_FORMAT,
                             Thread::current()->name(), p2i(result));
        return result;
      }

      if (succeeded) {
        // We successfully scheduled a collection which failed to allocate. No
        // point in trying to allocate further. We'll just return NULL.
        log_trace(gc, alloc)("%s: Successfully scheduled collection failing to allocate "
                             SIZE_FORMAT " words", Thread::current()->name(), word_size);
        return NULL;
      }
      log_trace(gc, alloc)("%s: Unsuccessfully scheduled collection allocating " SIZE_FORMAT " words",
                           Thread::current()->name(), word_size);
    } else {
      // Failed to schedule a collection.
      if (gclocker_retry_count > GCLockerRetryAllocationCount) {
        log_warning(gc, alloc)("%s: Retried waiting for GCLocker too often allocating "
                               SIZE_FORMAT " words", Thread::current()->name(), word_size);
        return NULL;
      }
      log_trace(gc, alloc)("%s: Stall until clear", Thread::current()->name());
      // The GCLocker is either active or the GCLocker initiated
      // GC has not yet been performed. Stall until it is and
      // then retry the allocation.
      GCLocker::stall_until_clear();
      gclocker_retry_count += 1;
    }

    // We can reach here if we were unsuccessful in scheduling a
    // collection (because another thread beat us to it) or if we were
    // stalled due to the GC locker. In either can we should retry the
    // allocation attempt in case another thread successfully
    // performed a collection and reclaimed enough space. We do the
    // first attempt (without holding the Heap_lock) here and the
    // follow-on attempt will be at the start of the next loop
    // iteration (after taking the Heap_lock).
    size_t dummy = 0;
    result = _allocator->attempt_allocation(word_size, word_size, &dummy);
    if (result != NULL) {
      return result;
    }

    // Give a warning if we seem to be looping forever.
    if ((QueuedAllocationWarningCount > 0) &&
        (try_count % QueuedAllocationWarningCount == 0)) {
      log_warning(gc, alloc)("%s:  Retried allocation %u times for " SIZE_FORMAT " words",
                             Thread::current()->name(), try_count, word_size);
    }
  }

  ShouldNotReachHere();
  return NULL;
}

void G1CollectedHeap::begin_archive_alloc_range(bool open) {
  assert_at_safepoint_on_vm_thread();
  if (_archive_allocator == NULL) {
    _archive_allocator = G1ArchiveAllocator::create_allocator(this, open);
  }
}

bool G1CollectedHeap::is_archive_alloc_too_large(size_t word_size) {
  // Allocations in archive regions cannot be of a size that would be considered
  // humongous even for a minimum-sized region, because G1 region sizes/boundaries
  // may be different at archive-restore time.
  return word_size >= humongous_threshold_for(HeapRegion::min_region_size_in_words());
}

HeapWord* G1CollectedHeap::archive_mem_allocate(size_t word_size) {
  assert_at_safepoint_on_vm_thread();
  assert(_archive_allocator != NULL, "_archive_allocator not initialized");
  if (is_archive_alloc_too_large(word_size)) {
    return NULL;
  }
  return _archive_allocator->archive_mem_allocate(word_size);
}

void G1CollectedHeap::end_archive_alloc_range(GrowableArray<MemRegion>* ranges,
                                              size_t end_alignment_in_bytes) {
  assert_at_safepoint_on_vm_thread();
  assert(_archive_allocator != NULL, "_archive_allocator not initialized");

  // Call complete_archive to do the real work, filling in the MemRegion
  // array with the archive regions.
  _archive_allocator->complete_archive(ranges, end_alignment_in_bytes);
  delete _archive_allocator;
  _archive_allocator = NULL;
}

bool G1CollectedHeap::check_archive_addresses(MemRegion* ranges, size_t count) {
  assert(ranges != NULL, "MemRegion array NULL");
  assert(count != 0, "No MemRegions provided");
  MemRegion reserved = _hrm.reserved();
  for (size_t i = 0; i < count; i++) {
    if (!reserved.contains(ranges[i].start()) || !reserved.contains(ranges[i].last())) {
      return false;
    }
  }
  return true;
}

bool G1CollectedHeap::alloc_archive_regions(MemRegion* ranges,
                                            size_t count,
                                            bool open) {
  assert(!is_init_completed(), "Expect to be called at JVM init time");
  assert(ranges != NULL, "MemRegion array NULL");
  assert(count != 0, "No MemRegions provided");
  MutexLocker x(Heap_lock);

  MemRegion reserved = _hrm.reserved();
  HeapWord* prev_last_addr = NULL;
  HeapRegion* prev_last_region = NULL;

  // Temporarily disable pretouching of heap pages. This interface is used
  // when mmap'ing archived heap data in, so pre-touching is wasted.
  FlagSetting fs(AlwaysPreTouch, false);

  // For each specified MemRegion range, allocate the corresponding G1
  // regions and mark them as archive regions. We expect the ranges
  // in ascending starting address order, without overlap.
  for (size_t i = 0; i < count; i++) {
    MemRegion curr_range = ranges[i];
    HeapWord* start_address = curr_range.start();
    size_t word_size = curr_range.word_size();
    HeapWord* last_address = curr_range.last();
    size_t commits = 0;

    guarantee(reserved.contains(start_address) && reserved.contains(last_address),
              "MemRegion outside of heap [" PTR_FORMAT ", " PTR_FORMAT "]",
              p2i(start_address), p2i(last_address));
    guarantee(start_address > prev_last_addr,
              "Ranges not in ascending order: " PTR_FORMAT " <= " PTR_FORMAT ,
              p2i(start_address), p2i(prev_last_addr));
    prev_last_addr = last_address;

    // Check for ranges that start in the same G1 region in which the previous
    // range ended, and adjust the start address so we don't try to allocate
    // the same region again. If the current range is entirely within that
    // region, skip it, just adjusting the recorded top.
    HeapRegion* start_region = _hrm.addr_to_region(start_address);
    if ((prev_last_region != NULL) && (start_region == prev_last_region)) {
      start_address = start_region->end();
      if (start_address > last_address) {
        increase_used(word_size * HeapWordSize);
        start_region->set_top(last_address + 1);
        continue;
      }
      start_region->set_top(start_address);
      curr_range = MemRegion(start_address, last_address + 1);
      start_region = _hrm.addr_to_region(start_address);
    }

    // Perform the actual region allocation, exiting if it fails.
    // Then note how much new space we have allocated.
    if (!_hrm.allocate_containing_regions(curr_range, &commits, workers())) {
      return false;
    }
    increase_used(word_size * HeapWordSize);
    if (commits != 0) {
      log_debug(gc, ergo, heap)("Attempt heap expansion (allocate archive regions). Total size: " SIZE_FORMAT "B",
                                HeapRegion::GrainWords * HeapWordSize * commits);

    }

    // Mark each G1 region touched by the range as archive, add it to
    // the old set, and set top.
    HeapRegion* curr_region = _hrm.addr_to_region(start_address);
    HeapRegion* last_region = _hrm.addr_to_region(last_address);
    prev_last_region = last_region;

    while (curr_region != NULL) {
      assert(curr_region->is_empty() && !curr_region->is_pinned(),
             "Region already in use (index %u)", curr_region->hrm_index());
      if (open) {
        curr_region->set_open_archive();
      } else {
        curr_region->set_closed_archive();
      }
      _hr_printer.alloc(curr_region);
      _archive_set.add(curr_region);
      HeapWord* top;
      HeapRegion* next_region;
      if (curr_region != last_region) {
        top = curr_region->end();
        next_region = _hrm.next_region_in_heap(curr_region);
      } else {
        top = last_address + 1;
        next_region = NULL;
      }
      curr_region->set_top(top);
      curr_region = next_region;
    }
  }
  return true;
}

void G1CollectedHeap::fill_archive_regions(MemRegion* ranges, size_t count) {
  assert(!is_init_completed(), "Expect to be called at JVM init time");
  assert(ranges != NULL, "MemRegion array NULL");
  assert(count != 0, "No MemRegions provided");
  MemRegion reserved = _hrm.reserved();
  HeapWord *prev_last_addr = NULL;
  HeapRegion* prev_last_region = NULL;

  // For each MemRegion, create filler objects, if needed, in the G1 regions
  // that contain the address range. The address range actually within the
  // MemRegion will not be modified. That is assumed to have been initialized
  // elsewhere, probably via an mmap of archived heap data.
  MutexLocker x(Heap_lock);
  for (size_t i = 0; i < count; i++) {
    HeapWord* start_address = ranges[i].start();
    HeapWord* last_address = ranges[i].last();

    assert(reserved.contains(start_address) && reserved.contains(last_address),
           "MemRegion outside of heap [" PTR_FORMAT ", " PTR_FORMAT "]",
           p2i(start_address), p2i(last_address));
    assert(start_address > prev_last_addr,
           "Ranges not in ascending order: " PTR_FORMAT " <= " PTR_FORMAT ,
           p2i(start_address), p2i(prev_last_addr));

    HeapRegion* start_region = _hrm.addr_to_region(start_address);
    HeapRegion* last_region = _hrm.addr_to_region(last_address);
    HeapWord* bottom_address = start_region->bottom();

    // Check for a range beginning in the same region in which the
    // previous one ended.
    if (start_region == prev_last_region) {
      bottom_address = prev_last_addr + 1;
    }

    // Verify that the regions were all marked as archive regions by
    // alloc_archive_regions.
    HeapRegion* curr_region = start_region;
    while (curr_region != NULL) {
      guarantee(curr_region->is_archive(),
                "Expected archive region at index %u", curr_region->hrm_index());
      if (curr_region != last_region) {
        curr_region = _hrm.next_region_in_heap(curr_region);
      } else {
        curr_region = NULL;
      }
    }

    prev_last_addr = last_address;
    prev_last_region = last_region;

    // Fill the memory below the allocated range with dummy object(s),
    // if the region bottom does not match the range start, or if the previous
    // range ended within the same G1 region, and there is a gap.
    assert(start_address >= bottom_address, "bottom address should not be greater than start address");
    if (start_address > bottom_address) {
      size_t fill_size = pointer_delta(start_address, bottom_address);
      G1CollectedHeap::fill_with_objects(bottom_address, fill_size);
      increase_used(fill_size * HeapWordSize);
    }
  }
}

inline HeapWord* G1CollectedHeap::attempt_allocation(size_t min_word_size,
                                                     size_t desired_word_size,
                                                     size_t* actual_word_size) {
  assert_heap_not_locked_and_not_at_safepoint();
  assert(!is_humongous(desired_word_size), "attempt_allocation() should not "
         "be called for humongous allocation requests");

  HeapWord* result = _allocator->attempt_allocation(min_word_size, desired_word_size, actual_word_size);

  if (result == NULL) {
    *actual_word_size = desired_word_size;
    result = attempt_allocation_slow(desired_word_size);
  }

  assert_heap_not_locked();
  if (result != NULL) {
    assert(*actual_word_size != 0, "Actual size must have been set here");
    dirty_young_block(result, *actual_word_size);
  } else {
    *actual_word_size = 0;
  }

  return result;
}

void G1CollectedHeap::populate_archive_regions_bot_part(MemRegion* ranges, size_t count) {
  assert(!is_init_completed(), "Expect to be called at JVM init time");
  assert(ranges != NULL, "MemRegion array NULL");
  assert(count != 0, "No MemRegions provided");

  HeapWord* st = ranges[0].start();
  HeapWord* last = ranges[count-1].last();
  HeapRegion* hr_st = _hrm.addr_to_region(st);
  HeapRegion* hr_last = _hrm.addr_to_region(last);

  HeapRegion* hr_curr = hr_st;
  while (hr_curr != NULL) {
    hr_curr->update_bot();
    if (hr_curr != hr_last) {
      hr_curr = _hrm.next_region_in_heap(hr_curr);
    } else {
      hr_curr = NULL;
    }
  }
}

void G1CollectedHeap::dealloc_archive_regions(MemRegion* ranges, size_t count) {
  assert(!is_init_completed(), "Expect to be called at JVM init time");
  assert(ranges != NULL, "MemRegion array NULL");
  assert(count != 0, "No MemRegions provided");
  MemRegion reserved = _hrm.reserved();
  HeapWord* prev_last_addr = NULL;
  HeapRegion* prev_last_region = NULL;
  size_t size_used = 0;
  uint shrink_count = 0;

  // For each Memregion, free the G1 regions that constitute it, and
  // notify mark-sweep that the range is no longer to be considered 'archive.'
  MutexLocker x(Heap_lock);
  for (size_t i = 0; i < count; i++) {
    HeapWord* start_address = ranges[i].start();
    HeapWord* last_address = ranges[i].last();

    assert(reserved.contains(start_address) && reserved.contains(last_address),
           "MemRegion outside of heap [" PTR_FORMAT ", " PTR_FORMAT "]",
           p2i(start_address), p2i(last_address));
    assert(start_address > prev_last_addr,
           "Ranges not in ascending order: " PTR_FORMAT " <= " PTR_FORMAT ,
           p2i(start_address), p2i(prev_last_addr));
    size_used += ranges[i].byte_size();
    prev_last_addr = last_address;

    HeapRegion* start_region = _hrm.addr_to_region(start_address);
    HeapRegion* last_region = _hrm.addr_to_region(last_address);

    // Check for ranges that start in the same G1 region in which the previous
    // range ended, and adjust the start address so we don't try to free
    // the same region again. If the current range is entirely within that
    // region, skip it.
    if (start_region == prev_last_region) {
      start_address = start_region->end();
      if (start_address > last_address) {
        continue;
      }
      start_region = _hrm.addr_to_region(start_address);
    }
    prev_last_region = last_region;

    // After verifying that each region was marked as an archive region by
    // alloc_archive_regions, set it free and empty and uncommit it.
    HeapRegion* curr_region = start_region;
    while (curr_region != NULL) {
      guarantee(curr_region->is_archive(),
                "Expected archive region at index %u", curr_region->hrm_index());
      uint curr_index = curr_region->hrm_index();
      _archive_set.remove(curr_region);
      curr_region->set_free();
      curr_region->set_top(curr_region->bottom());
      if (curr_region != last_region) {
        curr_region = _hrm.next_region_in_heap(curr_region);
      } else {
        curr_region = NULL;
      }

      _hrm.shrink_at(curr_index, 1);
      shrink_count++;
    }
  }

  if (shrink_count != 0) {
    log_debug(gc, ergo, heap)("Attempt heap shrinking (archive regions). Total size: " SIZE_FORMAT "B",
                              HeapRegion::GrainWords * HeapWordSize * shrink_count);
    // Explicit uncommit.
    uncommit_regions(shrink_count);
  }
  decrease_used(size_used);
}

HeapWord* G1CollectedHeap::attempt_allocation_humongous(size_t word_size) {
  ResourceMark rm; // For retrieving the thread names in log messages.

  // The structure of this method has a lot of similarities to
  // attempt_allocation_slow(). The reason these two were not merged
  // into a single one is that such a method would require several "if
  // allocation is not humongous do this, otherwise do that"
  // conditional paths which would obscure its flow. In fact, an early
  // version of this code did use a unified method which was harder to
  // follow and, as a result, it had subtle bugs that were hard to
  // track down. So keeping these two methods separate allows each to
  // be more readable. It will be good to keep these two in sync as
  // much as possible.

  assert_heap_not_locked_and_not_at_safepoint();
  assert(is_humongous(word_size), "attempt_allocation_humongous() "
         "should only be called for humongous allocations");

  // Humongous objects can exhaust the heap quickly, so we should check if we
  // need to start a marking cycle at each humongous object allocation. We do
  // the check before we do the actual allocation. The reason for doing it
  // before the allocation is that we avoid having to keep track of the newly
  // allocated memory while we do a GC.
  if (policy()->need_to_start_conc_mark("concurrent humongous allocation",
                                        word_size)) {
    collect(GCCause::_g1_humongous_allocation);
  }

  // We will loop until a) we manage to successfully perform the
  // allocation or b) we successfully schedule a collection which
  // fails to perform the allocation. b) is the only case when we'll
  // return NULL.
  HeapWord* result = NULL;
  for (uint try_count = 1, gclocker_retry_count = 0; /* we'll return */; try_count += 1) {
    bool should_try_gc;
    bool preventive_collection_required = false;
    uint gc_count_before;


    {
      MutexLocker x(Heap_lock);

      size_t size_in_regions = humongous_obj_size_in_regions(word_size);
      preventive_collection_required = policy()->preventive_collection_required((uint)size_in_regions);
      if (!preventive_collection_required) {
        // Given that humongous objects are not allocated in young
        // regions, we'll first try to do the allocation without doing a
        // collection hoping that there's enough space in the heap.
        result = humongous_obj_allocate(word_size);
        if (result != NULL) {
          policy()->old_gen_alloc_tracker()->
            add_allocated_humongous_bytes_since_last_gc(size_in_regions * HeapRegion::GrainBytes);
          return result;
        }
      }

      // Only try a GC if the GCLocker does not signal the need for a GC. Wait until
      // the GCLocker initiated GC has been performed and then retry. This includes
      // the case when the GC Locker is not active but has not been performed.
      should_try_gc = !GCLocker::needs_gc();
      // Read the GC count while still holding the Heap_lock.
      gc_count_before = total_collections();
    }

    if (should_try_gc) {
      GCCause::Cause gc_cause = preventive_collection_required ? GCCause::_g1_preventive_collection
                                                              : GCCause::_g1_humongous_allocation;
      bool succeeded;
      result = do_collection_pause(word_size, gc_count_before, &succeeded, gc_cause);
      if (result != NULL) {
        assert(succeeded, "only way to get back a non-NULL result");
        log_trace(gc, alloc)("%s: Successfully scheduled collection returning " PTR_FORMAT,
                             Thread::current()->name(), p2i(result));
        size_t size_in_regions = humongous_obj_size_in_regions(word_size);
        policy()->old_gen_alloc_tracker()->
          record_collection_pause_humongous_allocation(size_in_regions * HeapRegion::GrainBytes);
        return result;
      }

      if (succeeded) {
        // We successfully scheduled a collection which failed to allocate. No
        // point in trying to allocate further. We'll just return NULL.
        log_trace(gc, alloc)("%s: Successfully scheduled collection failing to allocate "
                             SIZE_FORMAT " words", Thread::current()->name(), word_size);
        return NULL;
      }
      log_trace(gc, alloc)("%s: Unsuccessfully scheduled collection allocating " SIZE_FORMAT "",
                           Thread::current()->name(), word_size);
    } else {
      // Failed to schedule a collection.
      if (gclocker_retry_count > GCLockerRetryAllocationCount) {
        log_warning(gc, alloc)("%s: Retried waiting for GCLocker too often allocating "
                               SIZE_FORMAT " words", Thread::current()->name(), word_size);
        return NULL;
      }
      log_trace(gc, alloc)("%s: Stall until clear", Thread::current()->name());
      // The GCLocker is either active or the GCLocker initiated
      // GC has not yet been performed. Stall until it is and
      // then retry the allocation.
      GCLocker::stall_until_clear();
      gclocker_retry_count += 1;
    }


    // We can reach here if we were unsuccessful in scheduling a
    // collection (because another thread beat us to it) or if we were
    // stalled due to the GC locker. In either can we should retry the
    // allocation attempt in case another thread successfully
    // performed a collection and reclaimed enough space.
    // Humongous object allocation always needs a lock, so we wait for the retry
    // in the next iteration of the loop, unlike for the regular iteration case.
    // Give a warning if we seem to be looping forever.

    if ((QueuedAllocationWarningCount > 0) &&
        (try_count % QueuedAllocationWarningCount == 0)) {
      log_warning(gc, alloc)("%s: Retried allocation %u times for " SIZE_FORMAT " words",
                             Thread::current()->name(), try_count, word_size);
    }
  }

  ShouldNotReachHere();
  return NULL;
}

HeapWord* G1CollectedHeap::attempt_allocation_at_safepoint(size_t word_size,
                                                           bool expect_null_mutator_alloc_region) {
  assert_at_safepoint_on_vm_thread();
  assert(!_allocator->has_mutator_alloc_region() || !expect_null_mutator_alloc_region,
         "the current alloc region was unexpectedly found to be non-NULL");

  if (!is_humongous(word_size)) {
    return _allocator->attempt_allocation_locked(word_size);
  } else {
    HeapWord* result = humongous_obj_allocate(word_size);
    if (result != NULL && policy()->need_to_start_conc_mark("STW humongous allocation")) {
      collector_state()->set_initiate_conc_mark_if_possible(true);
    }
    return result;
  }

  ShouldNotReachHere();
}

class PostCompactionPrinterClosure: public HeapRegionClosure {
private:
  G1HRPrinter* _hr_printer;
public:
  bool do_heap_region(HeapRegion* hr) {
    assert(!hr->is_young(), "not expecting to find young regions");
    _hr_printer->post_compaction(hr);
    return false;
  }

  PostCompactionPrinterClosure(G1HRPrinter* hr_printer)
    : _hr_printer(hr_printer) { }
};

void G1CollectedHeap::print_hrm_post_compaction() {
  if (_hr_printer.is_active()) {
    PostCompactionPrinterClosure cl(hr_printer());
    heap_region_iterate(&cl);
  }
}

void G1CollectedHeap::abort_concurrent_cycle() {
  // If we start the compaction before the CM threads finish
  // scanning the root regions we might trip them over as we'll
  // be moving objects / updating references. So let's wait until
  // they are done. By telling them to abort, they should complete
  // early.
  _cm->root_regions()->abort();
  _cm->root_regions()->wait_until_scan_finished();

  // Disable discovery and empty the discovered lists
  // for the CM ref processor.
  _ref_processor_cm->disable_discovery();
  _ref_processor_cm->abandon_partial_discovery();
  _ref_processor_cm->verify_no_references_recorded();

  // Abandon current iterations of concurrent marking and concurrent
  // refinement, if any are in progress.
  concurrent_mark()->concurrent_cycle_abort();
}

void G1CollectedHeap::prepare_heap_for_full_collection() {
  // Make sure we'll choose a new allocation region afterwards.
  _allocator->release_mutator_alloc_regions();
  _allocator->abandon_gc_alloc_regions();

  // We may have added regions to the current incremental collection
  // set between the last GC or pause and now. We need to clear the
  // incremental collection set and then start rebuilding it afresh
  // after this full GC.
  abandon_collection_set(collection_set());

  _hrm.remove_all_free_regions();
}

void G1CollectedHeap::verify_before_full_collection(bool explicit_gc) {
  assert(!GCCause::is_user_requested_gc(gc_cause()) || explicit_gc, "invariant");
  assert_used_and_recalculate_used_equal(this);
  _verifier->verify_region_sets_optional();
  _verifier->verify_before_gc(G1HeapVerifier::G1VerifyFull);
  _verifier->check_bitmaps("Full GC Start");
}

void G1CollectedHeap::prepare_heap_for_mutators() {
  // Delete metaspaces for unloaded class loaders and clean up loader_data graph
  ClassLoaderDataGraph::purge(/*at_safepoint*/true);
  DEBUG_ONLY(MetaspaceUtils::verify();)

  // Prepare heap for normal collections.
  assert(num_free_regions() == 0, "we should not have added any free regions");
  rebuild_region_sets(false /* free_list_only */);
  abort_refinement();
  resize_heap_if_necessary();
  uncommit_regions_if_necessary();

  // Rebuild the strong code root lists for each region
  rebuild_strong_code_roots();

  // Purge code root memory
  purge_code_root_memory();

  // Start a new incremental collection set for the next pause
  start_new_collection_set();

  _allocator->init_mutator_alloc_regions();

  // Post collection state updates.
  MetaspaceGC::compute_new_size();
}

void G1CollectedHeap::abort_refinement() {
  if (_hot_card_cache->use_cache()) {
    _hot_card_cache->reset_hot_cache();
  }

  // Discard all remembered set updates and reset refinement statistics.
  G1BarrierSet::dirty_card_queue_set().abandon_logs();
  assert(G1BarrierSet::dirty_card_queue_set().num_cards() == 0,
         "DCQS should be empty");
  concurrent_refine()->get_and_reset_refinement_stats();
}

void G1CollectedHeap::verify_after_full_collection() {
  _hrm.verify_optional();
  _verifier->verify_region_sets_optional();
  _verifier->verify_after_gc(G1HeapVerifier::G1VerifyFull);

  // This call implicitly verifies that the next bitmap is clear after Full GC.
  _verifier->check_bitmaps("Full GC End");

  // At this point there should be no regions in the
  // entire heap tagged as young.
  assert(check_young_list_empty(), "young list should be empty at this point");

  // Note: since we've just done a full GC, concurrent
  // marking is no longer active. Therefore we need not
  // re-enable reference discovery for the CM ref processor.
  // That will be done at the start of the next marking cycle.
  // We also know that the STW processor should no longer
  // discover any new references.
  assert(!_ref_processor_stw->discovery_enabled(), "Postcondition");
  assert(!_ref_processor_cm->discovery_enabled(), "Postcondition");
  _ref_processor_stw->verify_no_references_recorded();
  _ref_processor_cm->verify_no_references_recorded();
}

void G1CollectedHeap::print_heap_after_full_collection(G1HeapTransition* heap_transition) {
  // Post collection logging.
  // We should do this after we potentially resize the heap so
  // that all the COMMIT / UNCOMMIT events are generated before
  // the compaction events.
  print_hrm_post_compaction();
  heap_transition->print();
  print_heap_after_gc();
  print_heap_regions();
}

bool G1CollectedHeap::do_full_collection(bool explicit_gc,
                                         bool clear_all_soft_refs,
                                         bool do_maximum_compaction) {
  assert_at_safepoint_on_vm_thread();

  if (GCLocker::check_active_before_gc()) {
    // Full GC was not completed.
    return false;
  }

  const bool do_clear_all_soft_refs = clear_all_soft_refs ||
      soft_ref_policy()->should_clear_all_soft_refs();

  G1FullCollector collector(this, explicit_gc, do_clear_all_soft_refs, do_maximum_compaction);
  GCTraceTime(Info, gc) tm("Pause Full", NULL, gc_cause(), true);

  collector.prepare_collection();
  collector.collect();
  collector.complete_collection();

  // Full collection was successfully completed.
  return true;
}

void G1CollectedHeap::do_full_collection(bool clear_all_soft_refs) {
  // Currently, there is no facility in the do_full_collection(bool) API to notify
  // the caller that the collection did not succeed (e.g., because it was locked
  // out by the GC locker). So, right now, we'll ignore the return value.
  // When clear_all_soft_refs is set we want to do a maximum compaction
  // not leaving any dead wood.
  bool do_maximum_compaction = clear_all_soft_refs;
  bool dummy = do_full_collection(true,                /* explicit_gc */
                                  clear_all_soft_refs,
                                  do_maximum_compaction);
}

bool G1CollectedHeap::upgrade_to_full_collection() {
<<<<<<< HEAD
  GCCauseSetter compaction(this, GCCause::_g1_compaction_pause);
=======
>>>>>>> 5fbb62c7
  log_info(gc, ergo)("Attempting full compaction clearing soft references");
  bool success = do_full_collection(false /* explicit gc */,
                                    true  /* clear_all_soft_refs */,
                                    false /* do_maximum_compaction */);
  // do_full_collection only fails if blocked by GC locker and that can't
  // be the case here since we only call this when already completed one gc.
  assert(success, "invariant");
  return success;
}

void G1CollectedHeap::resize_heap_if_necessary() {
  assert_at_safepoint_on_vm_thread();

  bool should_expand;
  size_t resize_amount = _heap_sizing_policy->full_collection_resize_amount(should_expand);

  if (resize_amount == 0) {
    return;
  } else if (should_expand) {
    expand(resize_amount, _workers);
  } else {
    shrink(resize_amount);
  }
}

HeapWord* G1CollectedHeap::satisfy_failed_allocation_helper(size_t word_size,
                                                            bool do_gc,
                                                            bool maximum_compaction,
                                                            bool expect_null_mutator_alloc_region,
                                                            bool* gc_succeeded) {
  *gc_succeeded = true;
  // Let's attempt the allocation first.
  HeapWord* result =
    attempt_allocation_at_safepoint(word_size,
                                    expect_null_mutator_alloc_region);
  if (result != NULL) {
    return result;
  }

  // In a G1 heap, we're supposed to keep allocation from failing by
  // incremental pauses.  Therefore, at least for now, we'll favor
  // expansion over collection.  (This might change in the future if we can
  // do something smarter than full collection to satisfy a failed alloc.)
  result = expand_and_allocate(word_size);
  if (result != NULL) {
    return result;
  }

  if (do_gc) {
<<<<<<< HEAD
    GCCauseSetter compaction(this, GCCause::_g1_compaction_pause);
=======
>>>>>>> 5fbb62c7
    // Expansion didn't work, we'll try to do a Full GC.
    // If maximum_compaction is set we clear all soft references and don't
    // allow any dead wood to be left on the heap.
    if (maximum_compaction) {
      log_info(gc, ergo)("Attempting maximum full compaction clearing soft references");
    } else {
      log_info(gc, ergo)("Attempting full compaction");
    }
    *gc_succeeded = do_full_collection(false, /* explicit_gc */
                                       maximum_compaction /* clear_all_soft_refs */ ,
                                       maximum_compaction /* do_maximum_compaction */);
  }

  return NULL;
}

HeapWord* G1CollectedHeap::satisfy_failed_allocation(size_t word_size,
                                                     bool* succeeded) {
  assert_at_safepoint_on_vm_thread();

  // Attempts to allocate followed by Full GC.
  HeapWord* result =
    satisfy_failed_allocation_helper(word_size,
                                     true,  /* do_gc */
                                     false, /* maximum_collection */
                                     false, /* expect_null_mutator_alloc_region */
                                     succeeded);

  if (result != NULL || !*succeeded) {
    return result;
  }

  // Attempts to allocate followed by Full GC that will collect all soft references.
  result = satisfy_failed_allocation_helper(word_size,
                                            true, /* do_gc */
                                            true, /* maximum_collection */
                                            true, /* expect_null_mutator_alloc_region */
                                            succeeded);

  if (result != NULL || !*succeeded) {
    return result;
  }

  // Attempts to allocate, no GC
  result = satisfy_failed_allocation_helper(word_size,
                                            false, /* do_gc */
                                            false, /* maximum_collection */
                                            true,  /* expect_null_mutator_alloc_region */
                                            succeeded);

  if (result != NULL) {
    return result;
  }

  assert(!soft_ref_policy()->should_clear_all_soft_refs(),
         "Flag should have been handled and cleared prior to this point");

  // What else?  We might try synchronous finalization later.  If the total
  // space available is large enough for the allocation, then a more
  // complete compaction phase than we've tried so far might be
  // appropriate.
  return NULL;
}

// Attempting to expand the heap sufficiently
// to support an allocation of the given "word_size".  If
// successful, perform the allocation and return the address of the
// allocated block, or else "NULL".

HeapWord* G1CollectedHeap::expand_and_allocate(size_t word_size) {
  assert_at_safepoint_on_vm_thread();

  _verifier->verify_region_sets_optional();

  size_t expand_bytes = MAX2(word_size * HeapWordSize, MinHeapDeltaBytes);
  log_debug(gc, ergo, heap)("Attempt heap expansion (allocation request failed). Allocation request: " SIZE_FORMAT "B",
                            word_size * HeapWordSize);


  if (expand(expand_bytes, _workers)) {
    _hrm.verify_optional();
    _verifier->verify_region_sets_optional();
    return attempt_allocation_at_safepoint(word_size,
                                           false /* expect_null_mutator_alloc_region */);
  }
  return NULL;
}

bool G1CollectedHeap::expand(size_t expand_bytes, WorkGang* pretouch_workers, double* expand_time_ms) {
  size_t aligned_expand_bytes = ReservedSpace::page_align_size_up(expand_bytes);
  aligned_expand_bytes = align_up(aligned_expand_bytes,
                                       HeapRegion::GrainBytes);

  log_debug(gc, ergo, heap)("Expand the heap. requested expansion amount: " SIZE_FORMAT "B expansion amount: " SIZE_FORMAT "B",
                            expand_bytes, aligned_expand_bytes);

  if (is_maximal_no_gc()) {
    log_debug(gc, ergo, heap)("Did not expand the heap (heap already fully expanded)");
    return false;
  }

  double expand_heap_start_time_sec = os::elapsedTime();
  uint regions_to_expand = (uint)(aligned_expand_bytes / HeapRegion::GrainBytes);
  assert(regions_to_expand > 0, "Must expand by at least one region");

  uint expanded_by = _hrm.expand_by(regions_to_expand, pretouch_workers);
  if (expand_time_ms != NULL) {
    *expand_time_ms = (os::elapsedTime() - expand_heap_start_time_sec) * MILLIUNITS;
  }

  if (expanded_by > 0) {
    size_t actual_expand_bytes = expanded_by * HeapRegion::GrainBytes;
    assert(actual_expand_bytes <= aligned_expand_bytes, "post-condition");
    policy()->record_new_heap_size(num_regions());
  } else {
    log_debug(gc, ergo, heap)("Did not expand the heap (heap expansion operation failed)");

    // The expansion of the virtual storage space was unsuccessful.
    // Let's see if it was because we ran out of swap.
    if (G1ExitOnExpansionFailure &&
        _hrm.available() >= regions_to_expand) {
      // We had head room...
      vm_exit_out_of_memory(aligned_expand_bytes, OOM_MMAP_ERROR, "G1 heap expansion");
    }
  }
  return regions_to_expand > 0;
}

bool G1CollectedHeap::expand_single_region(uint node_index) {
  uint expanded_by = _hrm.expand_on_preferred_node(node_index);

  if (expanded_by == 0) {
    assert(is_maximal_no_gc(), "Should be no regions left, available: %u", _hrm.available());
    log_debug(gc, ergo, heap)("Did not expand the heap (heap already fully expanded)");
    return false;
  }

  policy()->record_new_heap_size(num_regions());
  return true;
}

void G1CollectedHeap::shrink_helper(size_t shrink_bytes) {
  size_t aligned_shrink_bytes =
    ReservedSpace::page_align_size_down(shrink_bytes);
  aligned_shrink_bytes = align_down(aligned_shrink_bytes,
                                         HeapRegion::GrainBytes);
  uint num_regions_to_remove = (uint)(shrink_bytes / HeapRegion::GrainBytes);

  uint num_regions_removed = _hrm.shrink_by(num_regions_to_remove);
  size_t shrunk_bytes = num_regions_removed * HeapRegion::GrainBytes;

  log_debug(gc, ergo, heap)("Shrink the heap. requested shrinking amount: " SIZE_FORMAT "B aligned shrinking amount: " SIZE_FORMAT "B attempted shrinking amount: " SIZE_FORMAT "B",
                            shrink_bytes, aligned_shrink_bytes, shrunk_bytes);
  if (num_regions_removed > 0) {
    log_debug(gc, heap)("Uncommittable regions after shrink: %u", num_regions_removed);
    policy()->record_new_heap_size(num_regions());
  } else {
    log_debug(gc, ergo, heap)("Did not expand the heap (heap shrinking operation failed)");
  }
}

void G1CollectedHeap::shrink(size_t shrink_bytes) {
  _verifier->verify_region_sets_optional();

  // We should only reach here at the end of a Full GC or during Remark which
  // means we should not not be holding to any GC alloc regions. The method
  // below will make sure of that and do any remaining clean up.
  _allocator->abandon_gc_alloc_regions();

  // Instead of tearing down / rebuilding the free lists here, we
  // could instead use the remove_all_pending() method on free_list to
  // remove only the ones that we need to remove.
  _hrm.remove_all_free_regions();
  shrink_helper(shrink_bytes);
  rebuild_region_sets(true /* free_list_only */);

  _hrm.verify_optional();
  _verifier->verify_region_sets_optional();
}

class OldRegionSetChecker : public HeapRegionSetChecker {
public:
  void check_mt_safety() {
    // Master Old Set MT safety protocol:
    // (a) If we're at a safepoint, operations on the master old set
    // should be invoked:
    // - by the VM thread (which will serialize them), or
    // - by the GC workers while holding the FreeList_lock, if we're
    //   at a safepoint for an evacuation pause (this lock is taken
    //   anyway when an GC alloc region is retired so that a new one
    //   is allocated from the free list), or
    // - by the GC workers while holding the OldSets_lock, if we're at a
    //   safepoint for a cleanup pause.
    // (b) If we're not at a safepoint, operations on the master old set
    // should be invoked while holding the Heap_lock.

    if (SafepointSynchronize::is_at_safepoint()) {
      guarantee(Thread::current()->is_VM_thread() ||
                FreeList_lock->owned_by_self() || OldSets_lock->owned_by_self(),
                "master old set MT safety protocol at a safepoint");
    } else {
      guarantee(Heap_lock->owned_by_self(), "master old set MT safety protocol outside a safepoint");
    }
  }
  bool is_correct_type(HeapRegion* hr) { return hr->is_old(); }
  const char* get_description() { return "Old Regions"; }
};

class ArchiveRegionSetChecker : public HeapRegionSetChecker {
public:
  void check_mt_safety() {
    guarantee(!Universe::is_fully_initialized() || SafepointSynchronize::is_at_safepoint(),
              "May only change archive regions during initialization or safepoint.");
  }
  bool is_correct_type(HeapRegion* hr) { return hr->is_archive(); }
  const char* get_description() { return "Archive Regions"; }
};

class HumongousRegionSetChecker : public HeapRegionSetChecker {
public:
  void check_mt_safety() {
    // Humongous Set MT safety protocol:
    // (a) If we're at a safepoint, operations on the master humongous
    // set should be invoked by either the VM thread (which will
    // serialize them) or by the GC workers while holding the
    // OldSets_lock.
    // (b) If we're not at a safepoint, operations on the master
    // humongous set should be invoked while holding the Heap_lock.

    if (SafepointSynchronize::is_at_safepoint()) {
      guarantee(Thread::current()->is_VM_thread() ||
                OldSets_lock->owned_by_self(),
                "master humongous set MT safety protocol at a safepoint");
    } else {
      guarantee(Heap_lock->owned_by_self(),
                "master humongous set MT safety protocol outside a safepoint");
    }
  }
  bool is_correct_type(HeapRegion* hr) { return hr->is_humongous(); }
  const char* get_description() { return "Humongous Regions"; }
};

G1CollectedHeap::G1CollectedHeap() :
  CollectedHeap(),
  _service_thread(NULL),
  _periodic_gc_task(NULL),
  _workers(NULL),
  _card_table(NULL),
  _collection_pause_end(Ticks::now()),
  _soft_ref_policy(),
  _old_set("Old Region Set", new OldRegionSetChecker()),
  _archive_set("Archive Region Set", new ArchiveRegionSetChecker()),
  _humongous_set("Humongous Region Set", new HumongousRegionSetChecker()),
  _bot(NULL),
  _listener(),
  _numa(G1NUMA::create()),
  _hrm(),
  _allocator(NULL),
  _verifier(NULL),
  _summary_bytes_used(0),
  _bytes_used_during_gc(0),
  _archive_allocator(NULL),
  _survivor_evac_stats("Young", YoungPLABSize, PLABWeight),
  _old_evac_stats("Old", OldPLABSize, PLABWeight),
  _expand_heap_after_alloc_failure(true),
  _g1mm(NULL),
  _humongous_reclaim_candidates(),
  _num_humongous_objects(0),
  _num_humongous_reclaim_candidates(0),
  _hr_printer(),
  _collector_state(),
  _old_marking_cycles_started(0),
  _old_marking_cycles_completed(0),
  _eden(),
  _survivor(),
  _gc_timer_stw(new (ResourceObj::C_HEAP, mtGC) STWGCTimer()),
  _gc_tracer_stw(new (ResourceObj::C_HEAP, mtGC) G1NewTracer()),
  _policy(new G1Policy(_gc_timer_stw)),
  _heap_sizing_policy(NULL),
  _collection_set(this, _policy),
  _hot_card_cache(NULL),
  _rem_set(NULL),
  _cm(NULL),
  _cm_thread(NULL),
  _cr(NULL),
  _task_queues(NULL),
  _num_regions_failed_evacuation(0),
  _evacuation_failed_info_array(NULL),
  _preserved_marks_set(true /* in_c_heap */),
#ifndef PRODUCT
  _evacuation_failure_alot_for_current_gc(false),
  _evacuation_failure_alot_gc_number(0),
  _evacuation_failure_alot_count(0),
#endif
  _ref_processor_stw(NULL),
  _is_alive_closure_stw(this),
  _is_subject_to_discovery_stw(this),
  _ref_processor_cm(NULL),
  _is_alive_closure_cm(this),
  _is_subject_to_discovery_cm(this),
  _region_attr() {

  _verifier = new G1HeapVerifier(this);

  _allocator = new G1Allocator(this);

  _heap_sizing_policy = G1HeapSizingPolicy::create(this, _policy->analytics());

  _humongous_object_threshold_in_words = humongous_threshold_for(HeapRegion::GrainWords);

  // Override the default _filler_array_max_size so that no humongous filler
  // objects are created.
  _filler_array_max_size = _humongous_object_threshold_in_words;

  uint n_queues = ParallelGCThreads;
  _task_queues = new G1ScannerTasksQueueSet(n_queues);

  _evacuation_failed_info_array = NEW_C_HEAP_ARRAY(EvacuationFailedInfo, n_queues, mtGC);

  for (uint i = 0; i < n_queues; i++) {
    G1ScannerTasksQueue* q = new G1ScannerTasksQueue();
    q->initialize();
    _task_queues->register_queue(i, q);
    ::new (&_evacuation_failed_info_array[i]) EvacuationFailedInfo();
  }

  // Initialize the G1EvacuationFailureALot counters and flags.
  NOT_PRODUCT(reset_evacuation_should_fail();)
  _gc_tracer_stw->initialize();

  guarantee(_task_queues != NULL, "task_queues allocation failure.");
}

G1RegionToSpaceMapper* G1CollectedHeap::create_aux_memory_mapper(const char* description,
                                                                 size_t size,
                                                                 size_t translation_factor) {
  size_t preferred_page_size = os::page_size_for_region_unaligned(size, 1);
  // Allocate a new reserved space, preferring to use large pages.
  ReservedSpace rs(size, preferred_page_size);
  size_t page_size = rs.page_size();
  G1RegionToSpaceMapper* result  =
    G1RegionToSpaceMapper::create_mapper(rs,
                                         size,
                                         page_size,
                                         HeapRegion::GrainBytes,
                                         translation_factor,
                                         mtGC);

  os::trace_page_sizes_for_requested_size(description,
                                          size,
                                          page_size,
                                          preferred_page_size,
                                          rs.base(),
                                          rs.size());

  return result;
}

jint G1CollectedHeap::initialize_concurrent_refinement() {
  jint ecode = JNI_OK;
  _cr = G1ConcurrentRefine::create(&ecode);
  return ecode;
}

jint G1CollectedHeap::initialize_service_thread() {
  _service_thread = new G1ServiceThread();
  if (_service_thread->osthread() == NULL) {
    vm_shutdown_during_initialization("Could not create G1ServiceThread");
    return JNI_ENOMEM;
  }
  return JNI_OK;
}

jint G1CollectedHeap::initialize() {

  // Necessary to satisfy locking discipline assertions.

  MutexLocker x(Heap_lock);

  // While there are no constraints in the GC code that HeapWordSize
  // be any particular value, there are multiple other areas in the
  // system which believe this to be true (e.g. oop->object_size in some
  // cases incorrectly returns the size in wordSize units rather than
  // HeapWordSize).
  guarantee(HeapWordSize == wordSize, "HeapWordSize must equal wordSize");

  size_t init_byte_size = InitialHeapSize;
  size_t reserved_byte_size = G1Arguments::heap_reserved_size_bytes();

  // Ensure that the sizes are properly aligned.
  Universe::check_alignment(init_byte_size, HeapRegion::GrainBytes, "g1 heap");
  Universe::check_alignment(reserved_byte_size, HeapRegion::GrainBytes, "g1 heap");
  Universe::check_alignment(reserved_byte_size, HeapAlignment, "g1 heap");

  // Reserve the maximum.

  // When compressed oops are enabled, the preferred heap base
  // is calculated by subtracting the requested size from the
  // 32Gb boundary and using the result as the base address for
  // heap reservation. If the requested size is not aligned to
  // HeapRegion::GrainBytes (i.e. the alignment that is passed
  // into the ReservedHeapSpace constructor) then the actual
  // base of the reserved heap may end up differing from the
  // address that was requested (i.e. the preferred heap base).
  // If this happens then we could end up using a non-optimal
  // compressed oops mode.

  ReservedHeapSpace heap_rs = Universe::reserve_heap(reserved_byte_size,
                                                     HeapAlignment);

  initialize_reserved_region(heap_rs);

  // Create the barrier set for the entire reserved region.
  G1CardTable* ct = new G1CardTable(heap_rs.region());
  ct->initialize();
  G1BarrierSet* bs = new G1BarrierSet(ct);
  bs->initialize();
  assert(bs->is_a(BarrierSet::G1BarrierSet), "sanity");
  BarrierSet::set_barrier_set(bs);
  _card_table = ct;

  {
    G1SATBMarkQueueSet& satbqs = bs->satb_mark_queue_set();
    satbqs.set_process_completed_buffers_threshold(G1SATBProcessCompletedThreshold);
    satbqs.set_buffer_enqueue_threshold_percentage(G1SATBBufferEnqueueingThresholdPercent);
  }

  // Create the hot card cache.
  _hot_card_cache = new G1HotCardCache(this);

  // Create space mappers.
  size_t page_size = heap_rs.page_size();
  G1RegionToSpaceMapper* heap_storage =
    G1RegionToSpaceMapper::create_mapper(heap_rs,
                                         heap_rs.size(),
                                         page_size,
                                         HeapRegion::GrainBytes,
                                         1,
                                         mtJavaHeap);
  if(heap_storage == NULL) {
    vm_shutdown_during_initialization("Could not initialize G1 heap");
    return JNI_ERR;
  }

  os::trace_page_sizes("Heap",
                       MinHeapSize,
                       reserved_byte_size,
                       page_size,
                       heap_rs.base(),
                       heap_rs.size());
  heap_storage->set_mapping_changed_listener(&_listener);

  // Create storage for the BOT, card table, card counts table (hot card cache) and the bitmaps.
  G1RegionToSpaceMapper* bot_storage =
    create_aux_memory_mapper("Block Offset Table",
                             G1BlockOffsetTable::compute_size(heap_rs.size() / HeapWordSize),
                             G1BlockOffsetTable::heap_map_factor());

  G1RegionToSpaceMapper* cardtable_storage =
    create_aux_memory_mapper("Card Table",
                             G1CardTable::compute_size(heap_rs.size() / HeapWordSize),
                             G1CardTable::heap_map_factor());

  G1RegionToSpaceMapper* card_counts_storage =
    create_aux_memory_mapper("Card Counts Table",
                             G1CardCounts::compute_size(heap_rs.size() / HeapWordSize),
                             G1CardCounts::heap_map_factor());

  size_t bitmap_size = G1CMBitMap::compute_size(heap_rs.size());
  G1RegionToSpaceMapper* prev_bitmap_storage =
    create_aux_memory_mapper("Prev Bitmap", bitmap_size, G1CMBitMap::heap_map_factor());
  G1RegionToSpaceMapper* next_bitmap_storage =
    create_aux_memory_mapper("Next Bitmap", bitmap_size, G1CMBitMap::heap_map_factor());

  _hrm.initialize(heap_storage, prev_bitmap_storage, next_bitmap_storage, bot_storage, cardtable_storage, card_counts_storage);
  _card_table->initialize(cardtable_storage);

  // Do later initialization work for concurrent refinement.
  _hot_card_cache->initialize(card_counts_storage);

  // 6843694 - ensure that the maximum region index can fit
  // in the remembered set structures.
  const uint max_region_idx = (1U << (sizeof(RegionIdx_t)*BitsPerByte-1)) - 1;
  guarantee((max_reserved_regions() - 1) <= max_region_idx, "too many regions");

  // The G1FromCardCache reserves card with value 0 as "invalid", so the heap must not
  // start within the first card.
  guarantee(heap_rs.base() >= (char*)G1CardTable::card_size, "Java heap must not start within the first card.");
  G1FromCardCache::initialize(max_reserved_regions());
  // Also create a G1 rem set.
  _rem_set = new G1RemSet(this, _card_table, _hot_card_cache);
  _rem_set->initialize(max_reserved_regions());

  size_t max_cards_per_region = ((size_t)1 << (sizeof(CardIdx_t)*BitsPerByte-1)) - 1;
  guarantee(HeapRegion::CardsPerRegion > 0, "make sure it's initialized");
  guarantee(HeapRegion::CardsPerRegion < max_cards_per_region,
            "too many cards per region");

  FreeRegionList::set_unrealistically_long_length(max_regions() + 1);

  _bot = new G1BlockOffsetTable(reserved(), bot_storage);

  {
    size_t granularity = HeapRegion::GrainBytes;

    _region_attr.initialize(reserved(), granularity);
    _humongous_reclaim_candidates.initialize(reserved(), granularity);
  }

  _workers = new WorkGang("GC Thread", ParallelGCThreads,
                          true /* are_GC_task_threads */,
                          false /* are_ConcurrentGC_threads */);
  if (_workers == NULL) {
    return JNI_ENOMEM;
  }
  _workers->initialize_workers();

  _numa->set_region_info(HeapRegion::GrainBytes, page_size);

  // Create the G1ConcurrentMark data structure and thread.
  // (Must do this late, so that "max_[reserved_]regions" is defined.)
  _cm = new G1ConcurrentMark(this, prev_bitmap_storage, next_bitmap_storage);
  _cm_thread = _cm->cm_thread();

  // Now expand into the initial heap size.
  if (!expand(init_byte_size, _workers)) {
    vm_shutdown_during_initialization("Failed to allocate initial heap.");
    return JNI_ENOMEM;
  }

  // Perform any initialization actions delegated to the policy.
  policy()->init(this, &_collection_set);

  jint ecode = initialize_concurrent_refinement();
  if (ecode != JNI_OK) {
    return ecode;
  }

  ecode = initialize_service_thread();
  if (ecode != JNI_OK) {
    return ecode;
  }

  // Initialize and schedule sampling task on service thread.
  _rem_set->initialize_sampling_task(service_thread());

  // Create and schedule the periodic gc task on the service thread.
  _periodic_gc_task = new G1PeriodicGCTask("Periodic GC Task");
  _service_thread->register_task(_periodic_gc_task);

  {
    G1DirtyCardQueueSet& dcqs = G1BarrierSet::dirty_card_queue_set();
    dcqs.set_process_cards_threshold(concurrent_refine()->yellow_zone());
    dcqs.set_max_cards(concurrent_refine()->red_zone());
  }

  // Here we allocate the dummy HeapRegion that is required by the
  // G1AllocRegion class.
  HeapRegion* dummy_region = _hrm.get_dummy_region();

  // We'll re-use the same region whether the alloc region will
  // require BOT updates or not and, if it doesn't, then a non-young
  // region will complain that it cannot support allocations without
  // BOT updates. So we'll tag the dummy region as eden to avoid that.
  dummy_region->set_eden();
  // Make sure it's full.
  dummy_region->set_top(dummy_region->end());
  G1AllocRegion::setup(this, dummy_region);

  _allocator->init_mutator_alloc_regions();

  // Do create of the monitoring and management support so that
  // values in the heap have been properly initialized.
  _g1mm = new G1MonitoringSupport(this);

  _preserved_marks_set.init(ParallelGCThreads);

  _collection_set.initialize(max_reserved_regions());

  G1InitLogger::print();

  return JNI_OK;
}

void G1CollectedHeap::stop() {
  // Stop all concurrent threads. We do this to make sure these threads
  // do not continue to execute and access resources (e.g. logging)
  // that are destroyed during shutdown.
  _cr->stop();
  _service_thread->stop();
  _cm_thread->stop();
}

void G1CollectedHeap::safepoint_synchronize_begin() {
  SuspendibleThreadSet::synchronize();
}

void G1CollectedHeap::safepoint_synchronize_end() {
  SuspendibleThreadSet::desynchronize();
}

void G1CollectedHeap::post_initialize() {
  CollectedHeap::post_initialize();
  ref_processing_init();
}

void G1CollectedHeap::ref_processing_init() {
  // Reference processing in G1 currently works as follows:
  //
  // * There are two reference processor instances. One is
  //   used to record and process discovered references
  //   during concurrent marking; the other is used to
  //   record and process references during STW pauses
  //   (both full and incremental).
  // * Both ref processors need to 'span' the entire heap as
  //   the regions in the collection set may be dotted around.
  //
  // * For the concurrent marking ref processor:
  //   * Reference discovery is enabled at concurrent start.
  //   * Reference discovery is disabled and the discovered
  //     references processed etc during remarking.
  //   * Reference discovery is MT (see below).
  //   * Reference discovery requires a barrier (see below).
  //   * Reference processing may or may not be MT
  //     (depending on the value of ParallelRefProcEnabled
  //     and ParallelGCThreads).
  //   * A full GC disables reference discovery by the CM
  //     ref processor and abandons any entries on it's
  //     discovered lists.
  //
  // * For the STW processor:
  //   * Non MT discovery is enabled at the start of a full GC.
  //   * Processing and enqueueing during a full GC is non-MT.
  //   * During a full GC, references are processed after marking.
  //
  //   * Discovery (may or may not be MT) is enabled at the start
  //     of an incremental evacuation pause.
  //   * References are processed near the end of a STW evacuation pause.
  //   * For both types of GC:
  //     * Discovery is atomic - i.e. not concurrent.
  //     * Reference discovery will not need a barrier.

  // Concurrent Mark ref processor
  _ref_processor_cm =
    new ReferenceProcessor(&_is_subject_to_discovery_cm,
                           ParallelGCThreads,                              // degree of mt processing
                           (ParallelGCThreads > 1) || (ConcGCThreads > 1), // mt discovery
                           MAX2(ParallelGCThreads, ConcGCThreads),         // degree of mt discovery
                           false,                                          // Reference discovery is not atomic
                           &_is_alive_closure_cm);                         // is alive closure

  // STW ref processor
  _ref_processor_stw =
    new ReferenceProcessor(&_is_subject_to_discovery_stw,
                           ParallelGCThreads,                    // degree of mt processing
                           (ParallelGCThreads > 1),              // mt discovery
                           ParallelGCThreads,                    // degree of mt discovery
                           true,                                 // Reference discovery is atomic
                           &_is_alive_closure_stw);              // is alive closure
}

SoftRefPolicy* G1CollectedHeap::soft_ref_policy() {
  return &_soft_ref_policy;
}

size_t G1CollectedHeap::capacity() const {
  return _hrm.length() * HeapRegion::GrainBytes;
}

size_t G1CollectedHeap::unused_committed_regions_in_bytes() const {
  return _hrm.total_free_bytes();
}

void G1CollectedHeap::iterate_hcc_closure(G1CardTableEntryClosure* cl, uint worker_id) {
  _hot_card_cache->drain(cl, worker_id);
}

// Computes the sum of the storage used by the various regions.
size_t G1CollectedHeap::used() const {
  size_t result = _summary_bytes_used + _allocator->used_in_alloc_regions();
  if (_archive_allocator != NULL) {
    result += _archive_allocator->used();
  }
  return result;
}

size_t G1CollectedHeap::used_unlocked() const {
  return _summary_bytes_used;
}

class SumUsedClosure: public HeapRegionClosure {
  size_t _used;
public:
  SumUsedClosure() : _used(0) {}
  bool do_heap_region(HeapRegion* r) {
    _used += r->used();
    return false;
  }
  size_t result() { return _used; }
};

size_t G1CollectedHeap::recalculate_used() const {
  SumUsedClosure blk;
  heap_region_iterate(&blk);
  return blk.result();
}

bool  G1CollectedHeap::is_user_requested_concurrent_full_gc(GCCause::Cause cause) {
  switch (cause) {
    case GCCause::_java_lang_system_gc:                 return ExplicitGCInvokesConcurrent;
    case GCCause::_dcmd_gc_run:                         return ExplicitGCInvokesConcurrent;
    case GCCause::_wb_conc_mark:                        return true;
    default :                                           return false;
  }
}

bool G1CollectedHeap::should_do_concurrent_full_gc(GCCause::Cause cause) {
  switch (cause) {
    case GCCause::_g1_humongous_allocation: return true;
    case GCCause::_g1_periodic_collection:  return G1PeriodicGCInvokesConcurrent;
    case GCCause::_wb_breakpoint:           return true;
    default:                                return is_user_requested_concurrent_full_gc(cause);
  }
}

bool G1CollectedHeap::should_upgrade_to_full_gc(GCCause::Cause cause) {
  if (should_do_concurrent_full_gc(_gc_cause)) {
    return false;
  } else if (has_regions_left_for_allocation()) {
    return false;
  } else {
    return true;
  }
}

#ifndef PRODUCT
void G1CollectedHeap::allocate_dummy_regions() {
  // Let's fill up most of the region
  size_t word_size = HeapRegion::GrainWords - 1024;
  // And as a result the region we'll allocate will be humongous.
  guarantee(is_humongous(word_size), "sanity");

  // _filler_array_max_size is set to humongous object threshold
  // but temporarily change it to use CollectedHeap::fill_with_object().
  AutoModifyRestore<size_t> temporarily(_filler_array_max_size, word_size);

  for (uintx i = 0; i < G1DummyRegionsPerGC; ++i) {
    // Let's use the existing mechanism for the allocation
    HeapWord* dummy_obj = humongous_obj_allocate(word_size);
    if (dummy_obj != NULL) {
      MemRegion mr(dummy_obj, word_size);
      CollectedHeap::fill_with_object(mr);
    } else {
      // If we can't allocate once, we probably cannot allocate
      // again. Let's get out of the loop.
      break;
    }
  }
}
#endif // !PRODUCT

void G1CollectedHeap::increment_old_marking_cycles_started() {
  assert(_old_marking_cycles_started == _old_marking_cycles_completed ||
         _old_marking_cycles_started == _old_marking_cycles_completed + 1,
         "Wrong marking cycle count (started: %d, completed: %d)",
         _old_marking_cycles_started, _old_marking_cycles_completed);

  _old_marking_cycles_started++;
}

void G1CollectedHeap::increment_old_marking_cycles_completed(bool concurrent,
                                                             bool whole_heap_examined) {
  MonitorLocker ml(G1OldGCCount_lock, Mutex::_no_safepoint_check_flag);

  // We assume that if concurrent == true, then the caller is a
  // concurrent thread that was joined the Suspendible Thread
  // Set. If there's ever a cheap way to check this, we should add an
  // assert here.

  // Given that this method is called at the end of a Full GC or of a
  // concurrent cycle, and those can be nested (i.e., a Full GC can
  // interrupt a concurrent cycle), the number of full collections
  // completed should be either one (in the case where there was no
  // nesting) or two (when a Full GC interrupted a concurrent cycle)
  // behind the number of full collections started.

  // This is the case for the inner caller, i.e. a Full GC.
  assert(concurrent ||
         (_old_marking_cycles_started == _old_marking_cycles_completed + 1) ||
         (_old_marking_cycles_started == _old_marking_cycles_completed + 2),
         "for inner caller (Full GC): _old_marking_cycles_started = %u "
         "is inconsistent with _old_marking_cycles_completed = %u",
         _old_marking_cycles_started, _old_marking_cycles_completed);

  // This is the case for the outer caller, i.e. the concurrent cycle.
  assert(!concurrent ||
         (_old_marking_cycles_started == _old_marking_cycles_completed + 1),
         "for outer caller (concurrent cycle): "
         "_old_marking_cycles_started = %u "
         "is inconsistent with _old_marking_cycles_completed = %u",
         _old_marking_cycles_started, _old_marking_cycles_completed);

  _old_marking_cycles_completed += 1;
  if (whole_heap_examined) {
    // Signal that we have completed a visit to all live objects.
    record_whole_heap_examined_timestamp();
  }

  // We need to clear the "in_progress" flag in the CM thread before
  // we wake up any waiters (especially when ExplicitInvokesConcurrent
  // is set) so that if a waiter requests another System.gc() it doesn't
  // incorrectly see that a marking cycle is still in progress.
  if (concurrent) {
    _cm_thread->set_idle();
  }

  // Notify threads waiting in System.gc() (with ExplicitGCInvokesConcurrent)
  // for a full GC to finish that their wait is over.
  ml.notify_all();
}

void G1CollectedHeap::collect(GCCause::Cause cause) {
  try_collect(cause);
}

// Return true if (x < y) with allowance for wraparound.
static bool gc_counter_less_than(uint x, uint y) {
  return (x - y) > (UINT_MAX/2);
}

// LOG_COLLECT_CONCURRENTLY(cause, msg, args...)
// Macro so msg printing is format-checked.
#define LOG_COLLECT_CONCURRENTLY(cause, ...)                            \
  do {                                                                  \
    LogTarget(Trace, gc) LOG_COLLECT_CONCURRENTLY_lt;                   \
    if (LOG_COLLECT_CONCURRENTLY_lt.is_enabled()) {                     \
      ResourceMark rm; /* For thread name. */                           \
      LogStream LOG_COLLECT_CONCURRENTLY_s(&LOG_COLLECT_CONCURRENTLY_lt); \
      LOG_COLLECT_CONCURRENTLY_s.print("%s: Try Collect Concurrently (%s): ", \
                                       Thread::current()->name(),       \
                                       GCCause::to_string(cause));      \
      LOG_COLLECT_CONCURRENTLY_s.print(__VA_ARGS__);                    \
    }                                                                   \
  } while (0)

#define LOG_COLLECT_CONCURRENTLY_COMPLETE(cause, result) \
  LOG_COLLECT_CONCURRENTLY(cause, "complete %s", BOOL_TO_STR(result))

bool G1CollectedHeap::try_collect_concurrently(GCCause::Cause cause,
                                               uint gc_counter,
                                               uint old_marking_started_before) {
  assert_heap_not_locked();
  assert(should_do_concurrent_full_gc(cause),
         "Non-concurrent cause %s", GCCause::to_string(cause));

  for (uint i = 1; true; ++i) {
    // Try to schedule concurrent start evacuation pause that will
    // start a concurrent cycle.
    LOG_COLLECT_CONCURRENTLY(cause, "attempt %u", i);
    VM_G1TryInitiateConcMark op(gc_counter,
                                cause,
                                policy()->max_pause_time_ms());
    VMThread::execute(&op);

    // Request is trivially finished.
    if (cause == GCCause::_g1_periodic_collection) {
      LOG_COLLECT_CONCURRENTLY_COMPLETE(cause, op.gc_succeeded());
      return op.gc_succeeded();
    }

    // If VMOp skipped initiating concurrent marking cycle because
    // we're terminating, then we're done.
    if (op.terminating()) {
      LOG_COLLECT_CONCURRENTLY(cause, "skipped: terminating");
      return false;
    }

    // Lock to get consistent set of values.
    uint old_marking_started_after;
    uint old_marking_completed_after;
    {
      MutexLocker ml(Heap_lock);
      // Update gc_counter for retrying VMOp if needed. Captured here to be
      // consistent with the values we use below for termination tests.  If
      // a retry is needed after a possible wait, and another collection
      // occurs in the meantime, it will cause our retry to be skipped and
      // we'll recheck for termination with updated conditions from that
      // more recent collection.  That's what we want, rather than having
      // our retry possibly perform an unnecessary collection.
      gc_counter = total_collections();
      old_marking_started_after = _old_marking_cycles_started;
      old_marking_completed_after = _old_marking_cycles_completed;
    }

    if (cause == GCCause::_wb_breakpoint) {
      if (op.gc_succeeded()) {
        LOG_COLLECT_CONCURRENTLY_COMPLETE(cause, true);
        return true;
      }
      // When _wb_breakpoint there can't be another cycle or deferred.
      assert(!op.cycle_already_in_progress(), "invariant");
      assert(!op.whitebox_attached(), "invariant");
      // Concurrent cycle attempt might have been cancelled by some other
      // collection, so retry.  Unlike other cases below, we want to retry
      // even if cancelled by a STW full collection, because we really want
      // to start a concurrent cycle.
      if (old_marking_started_before != old_marking_started_after) {
        LOG_COLLECT_CONCURRENTLY(cause, "ignoring STW full GC");
        old_marking_started_before = old_marking_started_after;
      }
    } else if (!GCCause::is_user_requested_gc(cause)) {
      // For an "automatic" (not user-requested) collection, we just need to
      // ensure that progress is made.
      //
      // Request is finished if any of
      // (1) the VMOp successfully performed a GC,
      // (2) a concurrent cycle was already in progress,
      // (3) whitebox is controlling concurrent cycles,
      // (4) a new cycle was started (by this thread or some other), or
      // (5) a Full GC was performed.
      // Cases (4) and (5) are detected together by a change to
      // _old_marking_cycles_started.
      //
      // Note that (1) does not imply (4).  If we're still in the mixed
      // phase of an earlier concurrent collection, the request to make the
      // collection a concurrent start won't be honored.  If we don't check for
      // both conditions we'll spin doing back-to-back collections.
      if (op.gc_succeeded() ||
          op.cycle_already_in_progress() ||
          op.whitebox_attached() ||
          (old_marking_started_before != old_marking_started_after)) {
        LOG_COLLECT_CONCURRENTLY_COMPLETE(cause, true);
        return true;
      }
    } else {                    // User-requested GC.
      // For a user-requested collection, we want to ensure that a complete
      // full collection has been performed before returning, but without
      // waiting for more than needed.

      // For user-requested GCs (unlike non-UR), a successful VMOp implies a
      // new cycle was started.  That's good, because it's not clear what we
      // should do otherwise.  Trying again just does back to back GCs.
      // Can't wait for someone else to start a cycle.  And returning fails
      // to meet the goal of ensuring a full collection was performed.
      assert(!op.gc_succeeded() ||
             (old_marking_started_before != old_marking_started_after),
             "invariant: succeeded %s, started before %u, started after %u",
             BOOL_TO_STR(op.gc_succeeded()),
             old_marking_started_before, old_marking_started_after);

      // Request is finished if a full collection (concurrent or stw)
      // was started after this request and has completed, e.g.
      // started_before < completed_after.
      if (gc_counter_less_than(old_marking_started_before,
                               old_marking_completed_after)) {
        LOG_COLLECT_CONCURRENTLY_COMPLETE(cause, true);
        return true;
      }

      if (old_marking_started_after != old_marking_completed_after) {
        // If there is an in-progress cycle (possibly started by us), then
        // wait for that cycle to complete, e.g.
        // while completed_now < started_after.
        LOG_COLLECT_CONCURRENTLY(cause, "wait");
        MonitorLocker ml(G1OldGCCount_lock);
        while (gc_counter_less_than(_old_marking_cycles_completed,
                                    old_marking_started_after)) {
          ml.wait();
        }
        // Request is finished if the collection we just waited for was
        // started after this request.
        if (old_marking_started_before != old_marking_started_after) {
          LOG_COLLECT_CONCURRENTLY(cause, "complete after wait");
          return true;
        }
      }

      // If VMOp was successful then it started a new cycle that the above
      // wait &etc should have recognized as finishing this request.  This
      // differs from a non-user-request, where gc_succeeded does not imply
      // a new cycle was started.
      assert(!op.gc_succeeded(), "invariant");

      if (op.cycle_already_in_progress()) {
        // If VMOp failed because a cycle was already in progress, it
        // is now complete.  But it didn't finish this user-requested
        // GC, so try again.
        LOG_COLLECT_CONCURRENTLY(cause, "retry after in-progress");
        continue;
      } else if (op.whitebox_attached()) {
        // If WhiteBox wants control, wait for notification of a state
        // change in the controller, then try again.  Don't wait for
        // release of control, since collections may complete while in
        // control.  Note: This won't recognize a STW full collection
        // while waiting; we can't wait on multiple monitors.
        LOG_COLLECT_CONCURRENTLY(cause, "whitebox control stall");
        MonitorLocker ml(ConcurrentGCBreakpoints::monitor());
        if (ConcurrentGCBreakpoints::is_controlled()) {
          ml.wait();
        }
        continue;
      }
    }

    // Collection failed and should be retried.
    assert(op.transient_failure(), "invariant");

    if (GCLocker::is_active_and_needs_gc()) {
      // If GCLocker is active, wait until clear before retrying.
      LOG_COLLECT_CONCURRENTLY(cause, "gc-locker stall");
      GCLocker::stall_until_clear();
    }

    LOG_COLLECT_CONCURRENTLY(cause, "retry");
  }
}

bool G1CollectedHeap::try_collect(GCCause::Cause cause) {
  assert_heap_not_locked();

  // Lock to get consistent set of values.
  uint gc_count_before;
  uint full_gc_count_before;
  uint old_marking_started_before;
  {
    MutexLocker ml(Heap_lock);
    gc_count_before = total_collections();
    full_gc_count_before = total_full_collections();
    old_marking_started_before = _old_marking_cycles_started;
  }

  if (should_do_concurrent_full_gc(cause)) {
    return try_collect_concurrently(cause,
                                    gc_count_before,
                                    old_marking_started_before);
  } else if (GCLocker::should_discard(cause, gc_count_before)) {
    // Indicate failure to be consistent with VMOp failure due to
    // another collection slipping in after our gc_count but before
    // our request is processed.
    return false;
  } else if (cause == GCCause::_gc_locker || cause == GCCause::_wb_young_gc
             DEBUG_ONLY(|| cause == GCCause::_scavenge_alot)) {

    // Schedule a standard evacuation pause. We're setting word_size
    // to 0 which means that we are not requesting a post-GC allocation.
    VM_G1CollectForAllocation op(0,     /* word_size */
                                 gc_count_before,
                                 cause,
                                 policy()->max_pause_time_ms());
    VMThread::execute(&op);
    return op.gc_succeeded();
  } else {
    // Schedule a Full GC.
    VM_G1CollectFull op(gc_count_before, full_gc_count_before, cause);
    VMThread::execute(&op);
    return op.gc_succeeded();
  }
}

bool G1CollectedHeap::is_in(const void* p) const {
  return is_in_reserved(p) && _hrm.is_available(addr_to_region((HeapWord*)p));
}

// Iteration functions.

// Iterates an ObjectClosure over all objects within a HeapRegion.

class IterateObjectClosureRegionClosure: public HeapRegionClosure {
  ObjectClosure* _cl;
public:
  IterateObjectClosureRegionClosure(ObjectClosure* cl) : _cl(cl) {}
  bool do_heap_region(HeapRegion* r) {
    if (!r->is_continues_humongous()) {
      r->object_iterate(_cl);
    }
    return false;
  }
};

void G1CollectedHeap::object_iterate(ObjectClosure* cl) {
  IterateObjectClosureRegionClosure blk(cl);
  heap_region_iterate(&blk);
}

class G1ParallelObjectIterator : public ParallelObjectIterator {
private:
  G1CollectedHeap*  _heap;
  HeapRegionClaimer _claimer;

public:
  G1ParallelObjectIterator(uint thread_num) :
      _heap(G1CollectedHeap::heap()),
      _claimer(thread_num == 0 ? G1CollectedHeap::heap()->workers()->active_workers() : thread_num) {}

  virtual void object_iterate(ObjectClosure* cl, uint worker_id) {
    _heap->object_iterate_parallel(cl, worker_id, &_claimer);
  }
};

ParallelObjectIterator* G1CollectedHeap::parallel_object_iterator(uint thread_num) {
  return new G1ParallelObjectIterator(thread_num);
}

void G1CollectedHeap::object_iterate_parallel(ObjectClosure* cl, uint worker_id, HeapRegionClaimer* claimer) {
  IterateObjectClosureRegionClosure blk(cl);
  heap_region_par_iterate_from_worker_offset(&blk, claimer, worker_id);
}

void G1CollectedHeap::keep_alive(oop obj) {
  G1BarrierSet::enqueue(obj);
}

void G1CollectedHeap::heap_region_iterate(HeapRegionClosure* cl) const {
  _hrm.iterate(cl);
}

void G1CollectedHeap::heap_region_par_iterate_from_worker_offset(HeapRegionClosure* cl,
                                                                 HeapRegionClaimer *hrclaimer,
                                                                 uint worker_id) const {
  _hrm.par_iterate(cl, hrclaimer, hrclaimer->offset_for_worker(worker_id));
}

void G1CollectedHeap::heap_region_par_iterate_from_start(HeapRegionClosure* cl,
                                                         HeapRegionClaimer *hrclaimer) const {
  _hrm.par_iterate(cl, hrclaimer, 0);
}

void G1CollectedHeap::collection_set_iterate_all(HeapRegionClosure* cl) {
  _collection_set.iterate(cl);
}

void G1CollectedHeap::collection_set_par_iterate_all(HeapRegionClosure* cl, HeapRegionClaimer* hr_claimer, uint worker_id) {
  _collection_set.par_iterate(cl, hr_claimer, worker_id, workers()->active_workers());
}

void G1CollectedHeap::collection_set_iterate_increment_from(HeapRegionClosure *cl, HeapRegionClaimer* hr_claimer, uint worker_id) {
  _collection_set.iterate_incremental_part_from(cl, hr_claimer, worker_id, workers()->active_workers());
}

HeapWord* G1CollectedHeap::block_start(const void* addr) const {
  HeapRegion* hr = heap_region_containing(addr);
  return hr->block_start(addr);
}

bool G1CollectedHeap::block_is_obj(const HeapWord* addr) const {
  HeapRegion* hr = heap_region_containing(addr);
  return hr->block_is_obj(addr);
}

size_t G1CollectedHeap::tlab_capacity(Thread* ignored) const {
  return (_policy->young_list_target_length() - _survivor.length()) * HeapRegion::GrainBytes;
}

size_t G1CollectedHeap::tlab_used(Thread* ignored) const {
  return _eden.length() * HeapRegion::GrainBytes;
}

// For G1 TLABs should not contain humongous objects, so the maximum TLAB size
// must be equal to the humongous object limit.
size_t G1CollectedHeap::max_tlab_size() const {
  return align_down(_humongous_object_threshold_in_words, MinObjAlignment);
}

size_t G1CollectedHeap::unsafe_max_tlab_alloc(Thread* ignored) const {
  return _allocator->unsafe_max_tlab_alloc();
}

size_t G1CollectedHeap::max_capacity() const {
  return max_regions() * HeapRegion::GrainBytes;
}

void G1CollectedHeap::prepare_for_verify() {
  _verifier->prepare_for_verify();
}

void G1CollectedHeap::verify(VerifyOption vo) {
  _verifier->verify(vo);
}

bool G1CollectedHeap::supports_concurrent_gc_breakpoints() const {
  return true;
}

bool G1CollectedHeap::is_archived_object(oop object) const {
  return object != NULL && heap_region_containing(object)->is_archive();
}

class PrintRegionClosure: public HeapRegionClosure {
  outputStream* _st;
public:
  PrintRegionClosure(outputStream* st) : _st(st) {}
  bool do_heap_region(HeapRegion* r) {
    r->print_on(_st);
    return false;
  }
};

bool G1CollectedHeap::is_obj_dead_cond(const oop obj,
                                       const HeapRegion* hr,
                                       const VerifyOption vo) const {
  switch (vo) {
  case VerifyOption_G1UsePrevMarking: return is_obj_dead(obj, hr);
  case VerifyOption_G1UseNextMarking: return is_obj_ill(obj, hr);
  case VerifyOption_G1UseFullMarking: return is_obj_dead_full(obj, hr);
  default:                            ShouldNotReachHere();
  }
  return false; // keep some compilers happy
}

bool G1CollectedHeap::is_obj_dead_cond(const oop obj,
                                       const VerifyOption vo) const {
  switch (vo) {
  case VerifyOption_G1UsePrevMarking: return is_obj_dead(obj);
  case VerifyOption_G1UseNextMarking: return is_obj_ill(obj);
  case VerifyOption_G1UseFullMarking: return is_obj_dead_full(obj);
  default:                            ShouldNotReachHere();
  }
  return false; // keep some compilers happy
}

void G1CollectedHeap::print_heap_regions() const {
  LogTarget(Trace, gc, heap, region) lt;
  if (lt.is_enabled()) {
    LogStream ls(lt);
    print_regions_on(&ls);
  }
}

void G1CollectedHeap::print_on(outputStream* st) const {
  size_t heap_used = Heap_lock->owned_by_self() ? used() : used_unlocked();
  st->print(" %-20s", "garbage-first heap");
  st->print(" total " SIZE_FORMAT "K, used " SIZE_FORMAT "K",
            capacity()/K, heap_used/K);
  st->print(" [" PTR_FORMAT ", " PTR_FORMAT ")",
            p2i(_hrm.reserved().start()),
            p2i(_hrm.reserved().end()));
  st->cr();
  st->print("  region size " SIZE_FORMAT "K, ", HeapRegion::GrainBytes / K);
  uint young_regions = young_regions_count();
  st->print("%u young (" SIZE_FORMAT "K), ", young_regions,
            (size_t) young_regions * HeapRegion::GrainBytes / K);
  uint survivor_regions = survivor_regions_count();
  st->print("%u survivors (" SIZE_FORMAT "K)", survivor_regions,
            (size_t) survivor_regions * HeapRegion::GrainBytes / K);
  st->cr();
  if (_numa->is_enabled()) {
    uint num_nodes = _numa->num_active_nodes();
    st->print("  remaining free region(s) on each NUMA node: ");
    const int* node_ids = _numa->node_ids();
    for (uint node_index = 0; node_index < num_nodes; node_index++) {
      uint num_free_regions = _hrm.num_free_regions(node_index);
      st->print("%d=%u ", node_ids[node_index], num_free_regions);
    }
    st->cr();
  }
  MetaspaceUtils::print_on(st);
}

void G1CollectedHeap::print_regions_on(outputStream* st) const {
  st->print_cr("Heap Regions: E=young(eden), S=young(survivor), O=old, "
               "HS=humongous(starts), HC=humongous(continues), "
               "CS=collection set, F=free, "
               "OA=open archive, CA=closed archive, "
               "TAMS=top-at-mark-start (previous, next)");
  PrintRegionClosure blk(st);
  heap_region_iterate(&blk);
}

void G1CollectedHeap::print_extended_on(outputStream* st) const {
  print_on(st);

  // Print the per-region information.
  st->cr();
  print_regions_on(st);
}

void G1CollectedHeap::print_on_error(outputStream* st) const {
  this->CollectedHeap::print_on_error(st);

  if (_cm != NULL) {
    st->cr();
    _cm->print_on_error(st);
  }
}

void G1CollectedHeap::gc_threads_do(ThreadClosure* tc) const {
  workers()->threads_do(tc);
  tc->do_thread(_cm_thread);
  _cm->threads_do(tc);
  _cr->threads_do(tc);
  tc->do_thread(_service_thread);
}

void G1CollectedHeap::print_tracing_info() const {
  rem_set()->print_summary_info();
  concurrent_mark()->print_summary_info();
}

#ifndef PRODUCT
// Helpful for debugging RSet issues.

class PrintRSetsClosure : public HeapRegionClosure {
private:
  const char* _msg;
  size_t _occupied_sum;

public:
  bool do_heap_region(HeapRegion* r) {
    HeapRegionRemSet* hrrs = r->rem_set();
    size_t occupied = hrrs->occupied();
    _occupied_sum += occupied;

    tty->print_cr("Printing RSet for region " HR_FORMAT, HR_FORMAT_PARAMS(r));
    if (occupied == 0) {
      tty->print_cr("  RSet is empty");
    } else {
      hrrs->print();
    }
    tty->print_cr("----------");
    return false;
  }

  PrintRSetsClosure(const char* msg) : _msg(msg), _occupied_sum(0) {
    tty->cr();
    tty->print_cr("========================================");
    tty->print_cr("%s", msg);
    tty->cr();
  }

  ~PrintRSetsClosure() {
    tty->print_cr("Occupied Sum: " SIZE_FORMAT, _occupied_sum);
    tty->print_cr("========================================");
    tty->cr();
  }
};

void G1CollectedHeap::print_cset_rsets() {
  PrintRSetsClosure cl("Printing CSet RSets");
  collection_set_iterate_all(&cl);
}

void G1CollectedHeap::print_all_rsets() {
  PrintRSetsClosure cl("Printing All RSets");;
  heap_region_iterate(&cl);
}
#endif // PRODUCT

bool G1CollectedHeap::print_location(outputStream* st, void* addr) const {
  return BlockLocationPrinter<G1CollectedHeap>::print_location(st, addr);
}

G1HeapSummary G1CollectedHeap::create_g1_heap_summary() {

  size_t eden_used_bytes = _eden.used_bytes();
  size_t survivor_used_bytes = _survivor.used_bytes();
  size_t heap_used = Heap_lock->owned_by_self() ? used() : used_unlocked();

  size_t eden_capacity_bytes =
    (policy()->young_list_target_length() * HeapRegion::GrainBytes) - survivor_used_bytes;

  VirtualSpaceSummary heap_summary = create_heap_space_summary();
  return G1HeapSummary(heap_summary, heap_used, eden_used_bytes,
                       eden_capacity_bytes, survivor_used_bytes, num_regions());
}

G1EvacSummary G1CollectedHeap::create_g1_evac_summary(G1EvacStats* stats) {
  return G1EvacSummary(stats->allocated(), stats->wasted(), stats->undo_wasted(),
                       stats->unused(), stats->used(), stats->region_end_waste(),
                       stats->regions_filled(), stats->direct_allocated(),
                       stats->failure_used(), stats->failure_waste());
}

void G1CollectedHeap::trace_heap(GCWhen::Type when, const GCTracer* gc_tracer) {
  const G1HeapSummary& heap_summary = create_g1_heap_summary();
  gc_tracer->report_gc_heap_summary(when, heap_summary);

  const MetaspaceSummary& metaspace_summary = create_metaspace_summary();
  gc_tracer->report_metaspace_summary(when, metaspace_summary);
}

void G1CollectedHeap::gc_prologue(bool full) {
  assert(InlineCacheBuffer::is_empty(), "should have cleaned up ICBuffer");

  // This summary needs to be printed before incrementing total collections.
  rem_set()->print_periodic_summary_info("Before GC RS summary", total_collections());

  // Update common counters.
  increment_total_collections(full /* full gc */);
  if (full || collector_state()->in_concurrent_start_gc()) {
    increment_old_marking_cycles_started();
  }

  // Fill TLAB's and such
  {
    Ticks start = Ticks::now();
    ensure_parsability(true);
    Tickspan dt = Ticks::now() - start;
    phase_times()->record_prepare_tlab_time_ms(dt.seconds() * MILLIUNITS);
  }

  if (!full) {
    // Flush dirty card queues to qset, so later phases don't need to account
    // for partially filled per-thread queues and such.  Not needed for full
    // collections, which ignore those logs.
    Ticks start = Ticks::now();
    G1BarrierSet::dirty_card_queue_set().concatenate_logs();
    Tickspan dt = Ticks::now() - start;
    phase_times()->record_concatenate_dirty_card_logs_time_ms(dt.seconds() * MILLIUNITS);
  }
}

void G1CollectedHeap::gc_epilogue(bool full) {
  // Update common counters.
  if (full) {
    // Update the number of full collections that have been completed.
    increment_old_marking_cycles_completed(false /* concurrent */, true /* liveness_completed */);
  }

  // We are at the end of the GC. Total collections has already been increased.
  rem_set()->print_periodic_summary_info("After GC RS summary", total_collections() - 1);

#if COMPILER2_OR_JVMCI
  assert(DerivedPointerTable::is_empty(), "derived pointer present");
#endif

  double start = os::elapsedTime();
  resize_all_tlabs();
  phase_times()->record_resize_tlab_time_ms((os::elapsedTime() - start) * 1000.0);

  MemoryService::track_memory_usage();
  // We have just completed a GC. Update the soft reference
  // policy with the new heap occupancy
  Universe::heap()->update_capacity_and_used_at_gc();

  // Print NUMA statistics.
  _numa->print_statistics();

  _collection_pause_end = Ticks::now();
}

uint G1CollectedHeap::uncommit_regions(uint region_limit) {
  return _hrm.uncommit_inactive_regions(region_limit);
}

bool G1CollectedHeap::has_uncommittable_regions() {
  return _hrm.has_inactive_regions();
}

void G1CollectedHeap::uncommit_regions_if_necessary() {
  if (has_uncommittable_regions()) {
    G1UncommitRegionTask::enqueue();
  }
}

void G1CollectedHeap::verify_numa_regions(const char* desc) {
  LogTarget(Trace, gc, heap, verify) lt;

  if (lt.is_enabled()) {
    LogStream ls(lt);
    // Iterate all heap regions to print matching between preferred numa id and actual numa id.
    G1NodeIndexCheckClosure cl(desc, _numa, &ls);
    heap_region_iterate(&cl);
  }
}

HeapWord* G1CollectedHeap::do_collection_pause(size_t word_size,
                                               uint gc_count_before,
                                               bool* succeeded,
                                               GCCause::Cause gc_cause) {
  assert_heap_not_locked_and_not_at_safepoint();
  VM_G1CollectForAllocation op(word_size,
                               gc_count_before,
                               gc_cause,
                               policy()->max_pause_time_ms());
  VMThread::execute(&op);

  HeapWord* result = op.result();
  bool ret_succeeded = op.prologue_succeeded() && op.gc_succeeded();
  assert(result == NULL || ret_succeeded,
         "the result should be NULL if the VM did not succeed");
  *succeeded = ret_succeeded;

  assert_heap_not_locked();
  return result;
}

void G1CollectedHeap::start_concurrent_cycle(bool concurrent_operation_is_full_mark) {
  assert(!_cm_thread->in_progress(), "Can not start concurrent operation while in progress");

  MutexLocker x(CGC_lock, Mutex::_no_safepoint_check_flag);
  if (concurrent_operation_is_full_mark) {
    _cm->post_concurrent_mark_start();
    _cm_thread->start_full_mark();
  } else {
    _cm->post_concurrent_undo_start();
    _cm_thread->start_undo_mark();
  }
  CGC_lock->notify();
}

bool G1CollectedHeap::is_potential_eager_reclaim_candidate(HeapRegion* r) const {
  // We don't nominate objects with many remembered set entries, on
  // the assumption that such objects are likely still live.
  HeapRegionRemSet* rem_set = r->rem_set();

  return G1EagerReclaimHumongousObjectsWithStaleRefs ?
         rem_set->occupancy_less_or_equal_than(G1EagerReclaimRemSetThreshold) :
         G1EagerReclaimHumongousObjects && rem_set->is_empty();
}

#ifndef PRODUCT
void G1CollectedHeap::verify_region_attr_remset_update() {
  class VerifyRegionAttrRemSet : public HeapRegionClosure {
  public:
    virtual bool do_heap_region(HeapRegion* r) {
      G1CollectedHeap* g1h = G1CollectedHeap::heap();
      bool const needs_remset_update = g1h->region_attr(r->bottom()).needs_remset_update();
      assert(r->rem_set()->is_tracked() == needs_remset_update,
             "Region %u remset tracking status (%s) different to region attribute (%s)",
             r->hrm_index(), BOOL_TO_STR(r->rem_set()->is_tracked()), BOOL_TO_STR(needs_remset_update));
      return false;
    }
  } cl;
  heap_region_iterate(&cl);
}
#endif

class VerifyRegionRemSetClosure : public HeapRegionClosure {
  public:
    bool do_heap_region(HeapRegion* hr) {
      if (!hr->is_archive() && !hr->is_continues_humongous()) {
        hr->verify_rem_set();
      }
      return false;
    }
};

uint G1CollectedHeap::num_task_queues() const {
  return _task_queues->size();
}

#if TASKQUEUE_STATS
void G1CollectedHeap::print_taskqueue_stats_hdr(outputStream* const st) {
  st->print_raw_cr("GC Task Stats");
  st->print_raw("thr "); TaskQueueStats::print_header(1, st); st->cr();
  st->print_raw("--- "); TaskQueueStats::print_header(2, st); st->cr();
}

void G1CollectedHeap::print_taskqueue_stats() const {
  if (!log_is_enabled(Trace, gc, task, stats)) {
    return;
  }
  Log(gc, task, stats) log;
  ResourceMark rm;
  LogStream ls(log.trace());
  outputStream* st = &ls;

  print_taskqueue_stats_hdr(st);

  TaskQueueStats totals;
  const uint n = num_task_queues();
  for (uint i = 0; i < n; ++i) {
    st->print("%3u ", i); task_queue(i)->stats.print(st); st->cr();
    totals += task_queue(i)->stats;
  }
  st->print_raw("tot "); totals.print(st); st->cr();

  DEBUG_ONLY(totals.verify());
}

void G1CollectedHeap::reset_taskqueue_stats() {
  const uint n = num_task_queues();
  for (uint i = 0; i < n; ++i) {
    task_queue(i)->stats.reset();
  }
}
#endif // TASKQUEUE_STATS

void G1CollectedHeap::wait_for_root_region_scanning() {
  double scan_wait_start = os::elapsedTime();
  // We have to wait until the CM threads finish scanning the
  // root regions as it's the only way to ensure that all the
  // objects on them have been correctly scanned before we start
  // moving them during the GC.
  bool waited = _cm->root_regions()->wait_until_scan_finished();
  double wait_time_ms = 0.0;
  if (waited) {
    double scan_wait_end = os::elapsedTime();
    wait_time_ms = (scan_wait_end - scan_wait_start) * 1000.0;
  }
  phase_times()->record_root_region_scan_wait_time(wait_time_ms);
}

class G1PrintCollectionSetClosure : public HeapRegionClosure {
private:
  G1HRPrinter* _hr_printer;
public:
  G1PrintCollectionSetClosure(G1HRPrinter* hr_printer) : HeapRegionClosure(), _hr_printer(hr_printer) { }

  virtual bool do_heap_region(HeapRegion* r) {
    _hr_printer->cset(r);
    return false;
  }
};

void G1CollectedHeap::start_new_collection_set() {
  double start = os::elapsedTime();

  collection_set()->start_incremental_building();

  clear_region_attr();

  guarantee(_eden.length() == 0, "eden should have been cleared");
  policy()->transfer_survivors_to_cset(survivor());

  // We redo the verification but now wrt to the new CSet which
  // has just got initialized after the previous CSet was freed.
  _cm->verify_no_collection_set_oops();

  phase_times()->record_start_new_cset_time_ms((os::elapsedTime() - start) * 1000.0);
}

void G1CollectedHeap::calculate_collection_set(G1EvacuationInfo& evacuation_info, double target_pause_time_ms) {

  _collection_set.finalize_initial_collection_set(target_pause_time_ms, &_survivor);
  evacuation_info.set_collectionset_regions(collection_set()->region_length() +
                                            collection_set()->optional_region_length());

  _cm->verify_no_collection_set_oops();

  if (_hr_printer.is_active()) {
    G1PrintCollectionSetClosure cl(&_hr_printer);
    _collection_set.iterate(&cl);
    _collection_set.iterate_optional(&cl);
  }
}

G1HeapVerifier::G1VerifyType G1CollectedHeap::young_collection_verify_type() const {
  if (collector_state()->in_concurrent_start_gc()) {
    return G1HeapVerifier::G1VerifyConcurrentStart;
  } else if (collector_state()->in_young_only_phase()) {
    return G1HeapVerifier::G1VerifyYoungNormal;
  } else {
    return G1HeapVerifier::G1VerifyMixed;
  }
}

void G1CollectedHeap::verify_before_young_collection(G1HeapVerifier::G1VerifyType type) {
  if (VerifyRememberedSets) {
    log_info(gc, verify)("[Verifying RemSets before GC]");
    VerifyRegionRemSetClosure v_cl;
    heap_region_iterate(&v_cl);
  }
  _verifier->verify_before_gc(type);
  _verifier->check_bitmaps("GC Start");
  verify_numa_regions("GC Start");
}

void G1CollectedHeap::verify_after_young_collection(G1HeapVerifier::G1VerifyType type) {
  if (VerifyRememberedSets) {
    log_info(gc, verify)("[Verifying RemSets after GC]");
    VerifyRegionRemSetClosure v_cl;
    heap_region_iterate(&v_cl);
  }
  _verifier->verify_after_gc(type);
  _verifier->check_bitmaps("GC End");
  verify_numa_regions("GC End");
}

void G1CollectedHeap::expand_heap_after_young_collection(){
  size_t expand_bytes = _heap_sizing_policy->young_collection_expansion_amount();
  if (expand_bytes > 0) {
    // No need for an ergo logging here,
    // expansion_amount() does this when it returns a value > 0.
    double expand_ms = 0.0;
    if (!expand(expand_bytes, _workers, &expand_ms)) {
      // We failed to expand the heap. Cannot do anything about it.
    }
    phase_times()->record_expand_heap_time(expand_ms);
  }
}

void G1CollectedHeap::set_young_gc_name(char* young_gc_name) {
  G1GCPauseType pause_type =
    // The strings for all Concurrent Start pauses are the same, so the parameter
    // does not matter here.
    collector_state()->young_gc_pause_type(false /* concurrent_operation_is_full_mark */);
  snprintf(young_gc_name,
           MaxYoungGCNameLength,
           "Pause Young (%s)",
           G1GCPauseTypeHelper::to_string(pause_type));
}

bool G1CollectedHeap::do_collection_pause_at_safepoint(double target_pause_time_ms) {
  assert_at_safepoint_on_vm_thread();
  guarantee(!is_gc_active(), "collection is not reentrant");

  if (GCLocker::check_active_before_gc()) {
    return false;
  }

  do_collection_pause_at_safepoint_helper(target_pause_time_ms);
  return true;
}

void G1CollectedHeap::gc_tracer_report_gc_start() {
  _gc_timer_stw->register_gc_start();
  _gc_tracer_stw->report_gc_start(gc_cause(), _gc_timer_stw->gc_start());
}

void G1CollectedHeap::gc_tracer_report_gc_end(bool concurrent_operation_is_full_mark,
                                              G1EvacuationInfo& evacuation_info) {
  _gc_tracer_stw->report_evacuation_info(&evacuation_info);
  _gc_tracer_stw->report_tenuring_threshold(_policy->tenuring_threshold());

  _gc_timer_stw->register_gc_end();
  _gc_tracer_stw->report_gc_end(_gc_timer_stw->gc_end(),
  _gc_timer_stw->time_partitions());
}

void G1CollectedHeap::do_collection_pause_at_safepoint_helper(double target_pause_time_ms) {
  GCIdMark gc_id_mark;

  SvcGCMarker sgcm(SvcGCMarker::MINOR);
  ResourceMark rm;

  policy()->note_gc_start();

  gc_tracer_report_gc_start();

  wait_for_root_region_scanning();

  print_heap_before_gc();
  print_heap_regions();
  trace_heap_before_gc(_gc_tracer_stw);

  _verifier->verify_region_sets_optional();
  _verifier->verify_dirty_young_regions();

  // We should not be doing concurrent start unless the concurrent mark thread is running
  if (!_cm_thread->should_terminate()) {
    // This call will decide whether this pause is a concurrent start
    // pause. If it is, in_concurrent_start_gc() will return true
    // for the duration of this pause.
    policy()->decide_on_conc_mark_initiation();
  }

  // We do not allow concurrent start to be piggy-backed on a mixed GC.
  assert(!collector_state()->in_concurrent_start_gc() ||
         collector_state()->in_young_only_phase(), "sanity");
  // We also do not allow mixed GCs during marking.
  assert(!collector_state()->mark_or_rebuild_in_progress() || collector_state()->in_young_only_phase(), "sanity");

  // Record whether this pause may need to trigger a concurrent operation. Later,
  // when we signal the G1ConcurrentMarkThread, the collector state has already
  // been reset for the next pause.
  bool should_start_concurrent_mark_operation = collector_state()->in_concurrent_start_gc();
  bool concurrent_operation_is_full_mark = false;

  // Inner scope for scope based logging, timers, and stats collection
  {
    G1EvacuationInfo evacuation_info;

    GCTraceCPUTime tcpu;

    char young_gc_name[MaxYoungGCNameLength];
    set_young_gc_name(young_gc_name);

    GCTraceTime(Info, gc) tm(young_gc_name, NULL, gc_cause(), true);

    uint active_workers = WorkerPolicy::calc_active_workers(workers()->total_workers(),
                                                            workers()->active_workers(),
                                                            Threads::number_of_non_daemon_threads());
    active_workers = workers()->update_active_workers(active_workers);
    log_info(gc,task)("Using %u workers of %u for evacuation", active_workers, workers()->total_workers());

    G1MonitoringScope ms(g1mm(),
                         false /* full_gc */,
                         collector_state()->in_mixed_phase() /* all_memory_pools_affected */);

    G1HeapTransition heap_transition(this);

    {
      IsGCActiveMark x;

      gc_prologue(false);

      G1HeapVerifier::G1VerifyType verify_type = young_collection_verify_type();
      verify_before_young_collection(verify_type);

      {
        // The elapsed time induced by the start time below deliberately elides
        // the possible verification above.
        double sample_start_time_sec = os::elapsedTime();

        // Please see comment in g1CollectedHeap.hpp and
        // G1CollectedHeap::ref_processing_init() to see how
        // reference processing currently works in G1.
        _ref_processor_stw->enable_discovery();

        // We want to temporarily turn off discovery by the
        // CM ref processor, if necessary, and turn it back on
        // on again later if we do. Using a scoped
        // NoRefDiscovery object will do this.
        NoRefDiscovery no_cm_discovery(_ref_processor_cm);

        policy()->record_collection_pause_start(sample_start_time_sec);

        // Forget the current allocation region (we might even choose it to be part
        // of the collection set!).
        _allocator->release_mutator_alloc_regions();

        calculate_collection_set(evacuation_info, target_pause_time_ms);

        G1RedirtyCardsQueueSet rdcqs(G1BarrierSet::dirty_card_queue_set().allocator());
        G1ParScanThreadStateSet per_thread_states(this,
                                                  &rdcqs,
                                                  workers()->active_workers(),
                                                  collection_set()->young_region_length(),
                                                  collection_set()->optional_region_length());
        pre_evacuate_collection_set(evacuation_info, &per_thread_states);

        bool may_do_optional_evacuation = _collection_set.optional_region_length() != 0;
        // Actually do the work...
        evacuate_initial_collection_set(&per_thread_states, may_do_optional_evacuation);

        if (may_do_optional_evacuation) {
          evacuate_optional_collection_set(&per_thread_states);
        }
        post_evacuate_collection_set(evacuation_info, &rdcqs, &per_thread_states);

        start_new_collection_set();

        _survivor_evac_stats.adjust_desired_plab_sz();
        _old_evac_stats.adjust_desired_plab_sz();

        allocate_dummy_regions();

        _allocator->init_mutator_alloc_regions();

        expand_heap_after_young_collection();

        // Refine the type of a concurrent mark operation now that we did the
        // evacuation, eventually aborting it.
        concurrent_operation_is_full_mark = policy()->concurrent_operation_is_full_mark("Revise IHOP");

        // Need to report the collection pause now since record_collection_pause_end()
        // modifies it to the next state.
        _gc_tracer_stw->report_young_gc_pause(collector_state()->young_gc_pause_type(concurrent_operation_is_full_mark));

        double sample_end_time_sec = os::elapsedTime();
        double pause_time_ms = (sample_end_time_sec - sample_start_time_sec) * MILLIUNITS;
        policy()->record_collection_pause_end(pause_time_ms, concurrent_operation_is_full_mark);
      }

      verify_after_young_collection(verify_type);

      gc_epilogue(false);
    }

    // Print the remainder of the GC log output.
    if (evacuation_failed()) {
      log_info(gc)("To-space exhausted");
    }

    policy()->print_phases();
    heap_transition.print();

    _hrm.verify_optional();
    _verifier->verify_region_sets_optional();

    TASKQUEUE_STATS_ONLY(print_taskqueue_stats());
    TASKQUEUE_STATS_ONLY(reset_taskqueue_stats());

    print_heap_after_gc();
    print_heap_regions();
    trace_heap_after_gc(_gc_tracer_stw);

    // We must call G1MonitoringSupport::update_sizes() in the same scoping level
    // as an active TraceMemoryManagerStats object (i.e. before the destructor for the
    // TraceMemoryManagerStats is called) so that the G1 memory pools are updated
    // before any GC notifications are raised.
    g1mm()->update_sizes();

    gc_tracer_report_gc_end(concurrent_operation_is_full_mark, evacuation_info);
  }
  // It should now be safe to tell the concurrent mark thread to start
  // without its logging output interfering with the logging output
  // that came from the pause.

  if (should_start_concurrent_mark_operation) {
    // CAUTION: after the start_concurrent_cycle() call below, the concurrent marking
    // thread(s) could be running concurrently with us. Make sure that anything
    // after this point does not assume that we are the only GC thread running.
    // Note: of course, the actual marking work will not start until the safepoint
    // itself is released in SuspendibleThreadSet::desynchronize().
    start_concurrent_cycle(concurrent_operation_is_full_mark);
    ConcurrentGCBreakpoints::notify_idle_to_active();
  }
}

void G1CollectedHeap::preserve_mark_during_evac_failure(uint worker_id, oop obj, markWord m) {
  _evacuation_failed_info_array[worker_id].register_copy_failure(obj->size());
  _preserved_marks_set.get(worker_id)->push_if_necessary(obj, m);
}

bool G1ParEvacuateFollowersClosure::offer_termination() {
  EventGCPhaseParallel event;
  G1ParScanThreadState* const pss = par_scan_state();
  start_term_time();
  const bool res = (terminator() == nullptr) ? true : terminator()->offer_termination();
  end_term_time();
  event.commit(GCId::current(), pss->worker_id(), G1GCPhaseTimes::phase_name(G1GCPhaseTimes::Termination));
  return res;
}

void G1ParEvacuateFollowersClosure::do_void() {
  EventGCPhaseParallel event;
  G1ParScanThreadState* const pss = par_scan_state();
  pss->trim_queue();
  event.commit(GCId::current(), pss->worker_id(), G1GCPhaseTimes::phase_name(_phase));
  do {
    EventGCPhaseParallel event;
    pss->steal_and_trim_queue(queues());
    event.commit(GCId::current(), pss->worker_id(), G1GCPhaseTimes::phase_name(_phase));
  } while (!offer_termination());
}

void G1CollectedHeap::complete_cleaning(BoolObjectClosure* is_alive,
                                        bool class_unloading_occurred) {
  uint num_workers = workers()->active_workers();
  G1ParallelCleaningTask unlink_task(is_alive, num_workers, class_unloading_occurred);
  workers()->run_task(&unlink_task);
}

// Weak Reference Processing support

bool G1STWIsAliveClosure::do_object_b(oop p) {
  // An object is reachable if it is outside the collection set,
  // or is inside and copied.
  return !_g1h->is_in_cset(p) || p->is_forwarded();
}

bool G1STWSubjectToDiscoveryClosure::do_object_b(oop obj) {
  assert(obj != NULL, "must not be NULL");
  assert(_g1h->is_in_reserved(obj), "Trying to discover obj " PTR_FORMAT " not in heap", p2i(obj));
  // The areas the CM and STW ref processor manage must be disjoint. The is_in_cset() below
  // may falsely indicate that this is not the case here: however the collection set only
  // contains old regions when concurrent mark is not running.
  return _g1h->is_in_cset(obj) || _g1h->heap_region_containing(obj)->is_survivor();
}

// Non Copying Keep Alive closure
class G1KeepAliveClosure: public OopClosure {
  G1CollectedHeap*_g1h;
public:
  G1KeepAliveClosure(G1CollectedHeap* g1h) :_g1h(g1h) {}
  void do_oop(narrowOop* p) { guarantee(false, "Not needed"); }
  void do_oop(oop* p) {
    oop obj = *p;
    assert(obj != NULL, "the caller should have filtered out NULL values");

    const G1HeapRegionAttr region_attr =_g1h->region_attr(obj);
    if (!region_attr.is_in_cset_or_humongous()) {
      return;
    }
    if (region_attr.is_in_cset()) {
      assert( obj->is_forwarded(), "invariant" );
      *p = obj->forwardee();
    } else {
      assert(!obj->is_forwarded(), "invariant" );
      assert(region_attr.is_humongous(),
             "Only allowed G1HeapRegionAttr state is IsHumongous, but is %d", region_attr.type());
     _g1h->set_humongous_is_live(obj);
    }
  }
};

// Copying Keep Alive closure - can be called from both
// serial and parallel code as long as different worker
// threads utilize different G1ParScanThreadState instances
// and different queues.

class G1CopyingKeepAliveClosure: public OopClosure {
  G1CollectedHeap*         _g1h;
  G1ParScanThreadState*    _par_scan_state;

public:
  G1CopyingKeepAliveClosure(G1CollectedHeap* g1h,
                            G1ParScanThreadState* pss):
    _g1h(g1h),
    _par_scan_state(pss)
  {}

  virtual void do_oop(narrowOop* p) { do_oop_work(p); }
  virtual void do_oop(      oop* p) { do_oop_work(p); }

  template <class T> void do_oop_work(T* p) {
    oop obj = RawAccess<>::oop_load(p);

    if (_g1h->is_in_cset_or_humongous(obj)) {
      // If the referent object has been forwarded (either copied
      // to a new location or to itself in the event of an
      // evacuation failure) then we need to update the reference
      // field and, if both reference and referent are in the G1
      // heap, update the RSet for the referent.
      //
      // If the referent has not been forwarded then we have to keep
      // it alive by policy. Therefore we have copy the referent.
      //
      // When the queue is drained (after each phase of reference processing)
      // the object and it's followers will be copied, the reference field set
      // to point to the new location, and the RSet updated.
      _par_scan_state->push_on_queue(ScannerTask(p));
    }
  }
};

// Serial drain queue closure. Called as the 'complete_gc'
// closure for each discovered list in some of the
// reference processing phases.

class G1STWDrainQueueClosure: public VoidClosure {
protected:
  G1CollectedHeap* _g1h;
  G1ParScanThreadState* _par_scan_state;

  G1ParScanThreadState*   par_scan_state() { return _par_scan_state; }

public:
  G1STWDrainQueueClosure(G1CollectedHeap* g1h, G1ParScanThreadState* pss) :
    _g1h(g1h),
    _par_scan_state(pss)
  { }

  void do_void() {
    G1ParScanThreadState* const pss = par_scan_state();
    pss->trim_queue();
  }
};

class G1STWRefProcProxyTask : public RefProcProxyTask {
  G1CollectedHeap& _g1h;
  G1ParScanThreadStateSet& _pss;
  TaskTerminator _terminator;
  G1ScannerTasksQueueSet& _task_queues;

public:
  G1STWRefProcProxyTask(uint max_workers, G1CollectedHeap& g1h, G1ParScanThreadStateSet& pss, G1ScannerTasksQueueSet& task_queues)
    : RefProcProxyTask("G1STWRefProcProxyTask", max_workers),
      _g1h(g1h),
      _pss(pss),
      _terminator(max_workers, &task_queues),
      _task_queues(task_queues) {}

  void work(uint worker_id) override {
    assert(worker_id < _max_workers, "sanity");
    uint index = (_tm == RefProcThreadModel::Single) ? 0 : worker_id;
    _pss.state_for_worker(index)->set_ref_discoverer(nullptr);
    G1STWIsAliveClosure is_alive(&_g1h);
    G1CopyingKeepAliveClosure keep_alive(&_g1h, _pss.state_for_worker(index));
    G1ParEvacuateFollowersClosure complete_gc(&_g1h, _pss.state_for_worker(index), &_task_queues, _tm == RefProcThreadModel::Single ? nullptr : &_terminator, G1GCPhaseTimes::ObjCopy);
    _rp_task->rp_work(worker_id, &is_alive, &keep_alive, &complete_gc);
  }

  void prepare_run_task_hook() override {
    _terminator.reset_for_reuse(_queue_count);
  }
};

// End of weak reference support closures

void G1CollectedHeap::process_discovered_references(G1ParScanThreadStateSet* per_thread_states) {
  double ref_proc_start = os::elapsedTime();

  ReferenceProcessor* rp = _ref_processor_stw;
  assert(rp->discovery_enabled(), "should have been enabled");

  // Use only a single queue for this PSS.
  G1ParScanThreadState*          pss = per_thread_states->state_for_worker(0);
  pss->set_ref_discoverer(NULL);
  assert(pss->queue_is_empty(), "pre-condition");

  // Setup the soft refs policy...
  rp->setup_policy(false);

  ReferenceProcessorPhaseTimes& pt = *phase_times()->ref_phase_times();

  ReferenceProcessorStats stats;
  uint no_of_gc_workers = workers()->active_workers();

  // Parallel reference processing
  assert(no_of_gc_workers <= rp->max_num_queues(),
         "Mismatch between the number of GC workers %u and the maximum number of Reference process queues %u",
         no_of_gc_workers,  rp->max_num_queues());

  rp->set_active_mt_degree(no_of_gc_workers);
  G1STWRefProcProxyTask task(rp->max_num_queues(), *this, *per_thread_states, *_task_queues);
  stats = rp->process_discovered_references(task, pt);

  _gc_tracer_stw->report_gc_reference_stats(stats);

  // We have completed copying any necessary live referent objects.
  assert(pss->queue_is_empty(), "both queue and overflow should be empty");

  make_pending_list_reachable();

  assert(!rp->discovery_enabled(), "Postcondition");
  rp->verify_no_references_recorded();

  double ref_proc_time = os::elapsedTime() - ref_proc_start;
  phase_times()->record_ref_proc_time(ref_proc_time * 1000.0);
}

void G1CollectedHeap::make_pending_list_reachable() {
  if (collector_state()->in_concurrent_start_gc()) {
    oop pll_head = Universe::reference_pending_list();
    if (pll_head != NULL) {
      // Any valid worker id is fine here as we are in the VM thread and single-threaded.
      _cm->mark_in_next_bitmap(0 /* worker_id */, pll_head);
    }
  }
}

static bool do_humongous_object_logging() {
  return log_is_enabled(Debug, gc, humongous);
}

bool G1CollectedHeap::should_do_eager_reclaim() const {
  // As eager reclaim logging also gives information about humongous objects in
  // the heap in general, always do the eager reclaim pass even without known
  // candidates.
  return (G1EagerReclaimHumongousObjects &&
          (has_humongous_reclaim_candidates() || do_humongous_object_logging()));
}

class G1PrepareEvacuationTask : public AbstractGangTask {
  class G1PrepareRegionsClosure : public HeapRegionClosure {
    G1CollectedHeap* _g1h;
    G1PrepareEvacuationTask* _parent_task;
    uint _worker_humongous_total;
    uint _worker_humongous_candidates;

    bool humongous_region_is_candidate(HeapRegion* region) const {
      assert(region->is_starts_humongous(), "Must start a humongous object");

      oop obj = cast_to_oop(region->bottom());

      // Dead objects cannot be eager reclaim candidates. Due to class
      // unloading it is unsafe to query their classes so we return early.
      if (_g1h->is_obj_dead(obj, region)) {
        return false;
      }

      // If we do not have a complete remembered set for the region, then we can
      // not be sure that we have all references to it.
      if (!region->rem_set()->is_complete()) {
        return false;
      }
      // Candidate selection must satisfy the following constraints
      // while concurrent marking is in progress:
      //
      // * In order to maintain SATB invariants, an object must not be
      // reclaimed if it was allocated before the start of marking and
      // has not had its references scanned.  Such an object must have
      // its references (including type metadata) scanned to ensure no
      // live objects are missed by the marking process.  Objects
      // allocated after the start of concurrent marking don't need to
      // be scanned.
      //
      // * An object must not be reclaimed if it is on the concurrent
      // mark stack.  Objects allocated after the start of concurrent
      // marking are never pushed on the mark stack.
      //
      // Nominating only objects allocated after the start of concurrent
      // marking is sufficient to meet both constraints.  This may miss
      // some objects that satisfy the constraints, but the marking data
      // structures don't support efficiently performing the needed
      // additional tests or scrubbing of the mark stack.
      //
      // However, we presently only nominate is_typeArray() objects.
      // A humongous object containing references induces remembered
      // set entries on other regions.  In order to reclaim such an
      // object, those remembered sets would need to be cleaned up.
      //
      // We also treat is_typeArray() objects specially, allowing them
      // to be reclaimed even if allocated before the start of
      // concurrent mark.  For this we rely on mark stack insertion to
      // exclude is_typeArray() objects, preventing reclaiming an object
      // that is in the mark stack.  We also rely on the metadata for
      // such objects to be built-in and so ensured to be kept live.
      // Frequent allocation and drop of large binary blobs is an
      // important use case for eager reclaim, and this special handling
      // may reduce needed headroom.

      return obj->is_typeArray() &&
             _g1h->is_potential_eager_reclaim_candidate(region);
    }

  public:
    G1PrepareRegionsClosure(G1CollectedHeap* g1h, G1PrepareEvacuationTask* parent_task) :
      _g1h(g1h),
      _parent_task(parent_task),
      _worker_humongous_total(0),
      _worker_humongous_candidates(0) { }

    ~G1PrepareRegionsClosure() {
      _parent_task->add_humongous_candidates(_worker_humongous_candidates);
      _parent_task->add_humongous_total(_worker_humongous_total);
    }

    virtual bool do_heap_region(HeapRegion* hr) {
      // First prepare the region for scanning
      _g1h->rem_set()->prepare_region_for_scan(hr);

      // Now check if region is a humongous candidate
      if (!hr->is_starts_humongous()) {
        _g1h->register_region_with_region_attr(hr);
        return false;
      }

      uint index = hr->hrm_index();
      if (humongous_region_is_candidate(hr)) {
        _g1h->set_humongous_reclaim_candidate(index, true);
        _g1h->register_humongous_region_with_region_attr(index);
        _worker_humongous_candidates++;
        // We will later handle the remembered sets of these regions.
      } else {
        _g1h->set_humongous_reclaim_candidate(index, false);
        _g1h->register_region_with_region_attr(hr);
      }
      log_debug(gc, humongous)("Humongous region %u (object size " SIZE_FORMAT " @ " PTR_FORMAT ") remset " SIZE_FORMAT " code roots " SIZE_FORMAT " marked %d reclaim candidate %d type array %d",
                               index,
                               (size_t)cast_to_oop(hr->bottom())->size() * HeapWordSize,
                               p2i(hr->bottom()),
                               hr->rem_set()->occupied(),
                               hr->rem_set()->strong_code_roots_list_length(),
                               _g1h->concurrent_mark()->next_mark_bitmap()->is_marked(hr->bottom()),
                               _g1h->is_humongous_reclaim_candidate(index),
                               cast_to_oop(hr->bottom())->is_typeArray()
                              );
      _worker_humongous_total++;

      return false;
    }
  };

  G1CollectedHeap* _g1h;
  HeapRegionClaimer _claimer;
  volatile uint _humongous_total;
  volatile uint _humongous_candidates;
public:
  G1PrepareEvacuationTask(G1CollectedHeap* g1h) :
    AbstractGangTask("Prepare Evacuation"),
    _g1h(g1h),
    _claimer(_g1h->workers()->active_workers()),
    _humongous_total(0),
    _humongous_candidates(0) { }

  void work(uint worker_id) {
    G1PrepareRegionsClosure cl(_g1h, this);
    _g1h->heap_region_par_iterate_from_worker_offset(&cl, &_claimer, worker_id);
  }

  void add_humongous_candidates(uint candidates) {
    Atomic::add(&_humongous_candidates, candidates);
  }

  void add_humongous_total(uint total) {
    Atomic::add(&_humongous_total, total);
  }

  uint humongous_candidates() {
    return _humongous_candidates;
  }

  uint humongous_total() {
    return _humongous_total;
  }
};

void G1CollectedHeap::pre_evacuate_collection_set(G1EvacuationInfo& evacuation_info, G1ParScanThreadStateSet* per_thread_states) {
  _bytes_used_during_gc = 0;

  _expand_heap_after_alloc_failure = true;
  Atomic::store(&_num_regions_failed_evacuation, 0u);

  // Disable the hot card cache.
  _hot_card_cache->reset_hot_cache_claimed_index();
  _hot_card_cache->set_use_cache(false);

  // Initialize the GC alloc regions.
  _allocator->init_gc_alloc_regions(evacuation_info);

  {
    Ticks start = Ticks::now();
    rem_set()->prepare_for_scan_heap_roots();
    phase_times()->record_prepare_heap_roots_time_ms((Ticks::now() - start).seconds() * 1000.0);
  }

  {
    G1PrepareEvacuationTask g1_prep_task(this);
    Tickspan task_time = run_task_timed(&g1_prep_task);

    phase_times()->record_register_regions(task_time.seconds() * 1000.0);
    _num_humongous_objects = g1_prep_task.humongous_total();
    _num_humongous_reclaim_candidates = g1_prep_task.humongous_candidates();
  }

  assert(_verifier->check_region_attr_table(), "Inconsistency in the region attributes table.");
  _preserved_marks_set.assert_empty();

#if COMPILER2_OR_JVMCI
  DerivedPointerTable::clear();
#endif

  // Concurrent start needs claim bits to keep track of the marked-through CLDs.
  if (collector_state()->in_concurrent_start_gc()) {
    concurrent_mark()->pre_concurrent_start(gc_cause());

    double start_clear_claimed_marks = os::elapsedTime();

    ClassLoaderDataGraph::clear_claimed_marks();

    double recorded_clear_claimed_marks_time_ms = (os::elapsedTime() - start_clear_claimed_marks) * 1000.0;
    phase_times()->record_clear_claimed_marks_time_ms(recorded_clear_claimed_marks_time_ms);
  }

  // Should G1EvacuationFailureALot be in effect for this GC?
  NOT_PRODUCT(set_evacuation_failure_alot_for_current_gc();)
}

class G1EvacuateRegionsBaseTask : public AbstractGangTask {
protected:
  G1CollectedHeap* _g1h;
  G1ParScanThreadStateSet* _per_thread_states;
  G1ScannerTasksQueueSet* _task_queues;
  TaskTerminator _terminator;
  uint _num_workers;

  void evacuate_live_objects(G1ParScanThreadState* pss,
                             uint worker_id,
                             G1GCPhaseTimes::GCParPhases objcopy_phase,
                             G1GCPhaseTimes::GCParPhases termination_phase) {
    G1GCPhaseTimes* p = _g1h->phase_times();

    Ticks start = Ticks::now();
    G1ParEvacuateFollowersClosure cl(_g1h, pss, _task_queues, &_terminator, objcopy_phase);
    cl.do_void();

    assert(pss->queue_is_empty(), "should be empty");

    Tickspan evac_time = (Ticks::now() - start);
    p->record_or_add_time_secs(objcopy_phase, worker_id, evac_time.seconds() - cl.term_time());

    if (termination_phase == G1GCPhaseTimes::Termination) {
      p->record_time_secs(termination_phase, worker_id, cl.term_time());
      p->record_thread_work_item(termination_phase, worker_id, cl.term_attempts());
    } else {
      p->record_or_add_time_secs(termination_phase, worker_id, cl.term_time());
      p->record_or_add_thread_work_item(termination_phase, worker_id, cl.term_attempts());
    }
    assert(pss->trim_ticks().value() == 0,
           "Unexpected partial trimming during evacuation value " JLONG_FORMAT,
           pss->trim_ticks().value());
  }

  virtual void start_work(uint worker_id) { }

  virtual void end_work(uint worker_id) { }

  virtual void scan_roots(G1ParScanThreadState* pss, uint worker_id) = 0;

  virtual void evacuate_live_objects(G1ParScanThreadState* pss, uint worker_id) = 0;

public:
  G1EvacuateRegionsBaseTask(const char* name,
                            G1ParScanThreadStateSet* per_thread_states,
                            G1ScannerTasksQueueSet* task_queues,
                            uint num_workers) :
    AbstractGangTask(name),
    _g1h(G1CollectedHeap::heap()),
    _per_thread_states(per_thread_states),
    _task_queues(task_queues),
    _terminator(num_workers, _task_queues),
    _num_workers(num_workers)
  { }

  void work(uint worker_id) {
    start_work(worker_id);

    {
      ResourceMark rm;

      G1ParScanThreadState* pss = _per_thread_states->state_for_worker(worker_id);
      pss->set_ref_discoverer(_g1h->ref_processor_stw());

      scan_roots(pss, worker_id);
      evacuate_live_objects(pss, worker_id);
    }

    end_work(worker_id);
  }
};

class G1EvacuateRegionsTask : public G1EvacuateRegionsBaseTask {
  G1RootProcessor* _root_processor;
  bool _has_optional_evacuation_work;

  void scan_roots(G1ParScanThreadState* pss, uint worker_id) {
    _root_processor->evacuate_roots(pss, worker_id);
    _g1h->rem_set()->scan_heap_roots(pss, worker_id, G1GCPhaseTimes::ScanHR, G1GCPhaseTimes::ObjCopy, _has_optional_evacuation_work);
    _g1h->rem_set()->scan_collection_set_regions(pss, worker_id, G1GCPhaseTimes::ScanHR, G1GCPhaseTimes::CodeRoots, G1GCPhaseTimes::ObjCopy);
  }

  void evacuate_live_objects(G1ParScanThreadState* pss, uint worker_id) {
    G1EvacuateRegionsBaseTask::evacuate_live_objects(pss, worker_id, G1GCPhaseTimes::ObjCopy, G1GCPhaseTimes::Termination);
  }

  void start_work(uint worker_id) {
    _g1h->phase_times()->record_time_secs(G1GCPhaseTimes::GCWorkerStart, worker_id, Ticks::now().seconds());
  }

  void end_work(uint worker_id) {
    _g1h->phase_times()->record_time_secs(G1GCPhaseTimes::GCWorkerEnd, worker_id, Ticks::now().seconds());
  }

public:
  G1EvacuateRegionsTask(G1CollectedHeap* g1h,
                        G1ParScanThreadStateSet* per_thread_states,
                        G1ScannerTasksQueueSet* task_queues,
                        G1RootProcessor* root_processor,
                        uint num_workers,
                        bool has_optional_evacuation_work) :
    G1EvacuateRegionsBaseTask("G1 Evacuate Regions", per_thread_states, task_queues, num_workers),
    _root_processor(root_processor),
    _has_optional_evacuation_work(has_optional_evacuation_work)
  { }
};

void G1CollectedHeap::evacuate_initial_collection_set(G1ParScanThreadStateSet* per_thread_states,
                                                      bool has_optional_evacuation_work) {
  G1GCPhaseTimes* p = phase_times();

  {
    Ticks start = Ticks::now();
    rem_set()->merge_heap_roots(true /* initial_evacuation */);
    p->record_merge_heap_roots_time((Ticks::now() - start).seconds() * 1000.0);
  }

  Tickspan task_time;
  const uint num_workers = workers()->active_workers();

  Ticks start_processing = Ticks::now();
  {
    G1RootProcessor root_processor(this, num_workers);
    G1EvacuateRegionsTask g1_par_task(this,
                                      per_thread_states,
                                      _task_queues,
                                      &root_processor,
                                      num_workers,
                                      has_optional_evacuation_work);
    task_time = run_task_timed(&g1_par_task);
    // Closing the inner scope will execute the destructor for the G1RootProcessor object.
    // To extract its code root fixup time we measure total time of this scope and
    // subtract from the time the WorkGang task took.
  }
  Tickspan total_processing = Ticks::now() - start_processing;

  p->record_initial_evac_time(task_time.seconds() * 1000.0);
  p->record_or_add_code_root_fixup_time((total_processing - task_time).seconds() * 1000.0);

  rem_set()->complete_evac_phase(has_optional_evacuation_work);
}

class G1EvacuateOptionalRegionsTask : public G1EvacuateRegionsBaseTask {

  void scan_roots(G1ParScanThreadState* pss, uint worker_id) {
    _g1h->rem_set()->scan_heap_roots(pss, worker_id, G1GCPhaseTimes::OptScanHR, G1GCPhaseTimes::OptObjCopy, true /* remember_already_scanned_cards */);
    _g1h->rem_set()->scan_collection_set_regions(pss, worker_id, G1GCPhaseTimes::OptScanHR, G1GCPhaseTimes::OptCodeRoots, G1GCPhaseTimes::OptObjCopy);
  }

  void evacuate_live_objects(G1ParScanThreadState* pss, uint worker_id) {
    G1EvacuateRegionsBaseTask::evacuate_live_objects(pss, worker_id, G1GCPhaseTimes::OptObjCopy, G1GCPhaseTimes::OptTermination);
  }

public:
  G1EvacuateOptionalRegionsTask(G1ParScanThreadStateSet* per_thread_states,
                                G1ScannerTasksQueueSet* queues,
                                uint num_workers) :
    G1EvacuateRegionsBaseTask("G1 Evacuate Optional Regions", per_thread_states, queues, num_workers) {
  }
};

void G1CollectedHeap::evacuate_next_optional_regions(G1ParScanThreadStateSet* per_thread_states) {
  class G1MarkScope : public MarkScope { };

  Tickspan task_time;

  Ticks start_processing = Ticks::now();
  {
    G1MarkScope code_mark_scope;
    G1EvacuateOptionalRegionsTask task(per_thread_states, _task_queues, workers()->active_workers());
    task_time = run_task_timed(&task);
    // See comment in evacuate_collection_set() for the reason of the scope.
  }
  Tickspan total_processing = Ticks::now() - start_processing;

  G1GCPhaseTimes* p = phase_times();
  p->record_or_add_code_root_fixup_time((total_processing - task_time).seconds() * 1000.0);
}

void G1CollectedHeap::evacuate_optional_collection_set(G1ParScanThreadStateSet* per_thread_states) {
  const double gc_start_time_ms = phase_times()->cur_collection_start_sec() * 1000.0;

  while (!evacuation_failed() && _collection_set.optional_region_length() > 0) {

    double time_used_ms = os::elapsedTime() * 1000.0 - gc_start_time_ms;
    double time_left_ms = MaxGCPauseMillis - time_used_ms;

    if (time_left_ms < 0 ||
        !_collection_set.finalize_optional_for_evacuation(time_left_ms * policy()->optional_evacuation_fraction())) {
      log_trace(gc, ergo, cset)("Skipping evacuation of %u optional regions, no more regions can be evacuated in %.3fms",
                                _collection_set.optional_region_length(), time_left_ms);
      break;
    }

    {
      Ticks start = Ticks::now();
      rem_set()->merge_heap_roots(false /* initial_evacuation */);
      phase_times()->record_or_add_optional_merge_heap_roots_time((Ticks::now() - start).seconds() * 1000.0);
    }

    {
      Ticks start = Ticks::now();
      evacuate_next_optional_regions(per_thread_states);
      phase_times()->record_or_add_optional_evac_time((Ticks::now() - start).seconds() * 1000.0);
    }

    rem_set()->complete_evac_phase(true /* has_more_than_one_evacuation_phase */);
  }

  _collection_set.abandon_optional_collection_set(per_thread_states);
}

void G1CollectedHeap::post_evacuate_collection_set(G1EvacuationInfo& evacuation_info,
                                                   G1RedirtyCardsQueueSet* rdcqs,
                                                   G1ParScanThreadStateSet* per_thread_states) {
  G1GCPhaseTimes* p = phase_times();

  // Process any discovered reference objects - we have
  // to do this _before_ we retire the GC alloc regions
  // as we may have to copy some 'reachable' referent
  // objects (and their reachable sub-graphs) that were
  // not copied during the pause.
  process_discovered_references(per_thread_states);

  G1STWIsAliveClosure is_alive(this);
  G1KeepAliveClosure keep_alive(this);

  WeakProcessor::weak_oops_do(workers(), &is_alive, &keep_alive, p->weak_phase_times());

  _allocator->release_gc_alloc_regions(evacuation_info);

  post_evacuate_cleanup_1(per_thread_states, rdcqs);

  post_evacuate_cleanup_2(&_preserved_marks_set, rdcqs, &evacuation_info, per_thread_states->surviving_young_words());

  assert_used_and_recalculate_used_equal(this);

  rebuild_free_region_list();

  record_obj_copy_mem_stats();

  evacuation_info.set_collectionset_used_before(collection_set()->bytes_used_before());
  evacuation_info.set_bytes_used(_bytes_used_during_gc);

  policy()->print_age_table();
}

void G1CollectedHeap::record_obj_copy_mem_stats() {
  policy()->old_gen_alloc_tracker()->
    add_allocated_bytes_since_last_gc(_old_evac_stats.allocated() * HeapWordSize);

  _gc_tracer_stw->report_evacuation_statistics(create_g1_evac_summary(&_survivor_evac_stats),
                                               create_g1_evac_summary(&_old_evac_stats));
}

void G1CollectedHeap::free_region(HeapRegion* hr, FreeRegionList* free_list) {
  assert(!hr->is_free(), "the region should not be free");
  assert(!hr->is_empty(), "the region should not be empty");
  assert(_hrm.is_available(hr->hrm_index()), "region should be committed");

  if (G1VerifyBitmaps) {
    MemRegion mr(hr->bottom(), hr->end());
    concurrent_mark()->clear_range_in_prev_bitmap(mr);
  }

  // Clear the card counts for this region.
  // Note: we only need to do this if the region is not young
  // (since we don't refine cards in young regions).
  if (!hr->is_young()) {
    _hot_card_cache->reset_card_counts(hr);
  }

  // Reset region metadata to allow reuse.
  hr->hr_clear(true /* clear_space */);
  _policy->remset_tracker()->update_at_free(hr);

  if (free_list != NULL) {
    free_list->add_ordered(hr);
  }
}

void G1CollectedHeap::free_humongous_region(HeapRegion* hr,
                                            FreeRegionList* free_list) {
  assert(hr->is_humongous(), "this is only for humongous regions");
  hr->clear_humongous();
  free_region(hr, free_list);
}

void G1CollectedHeap::remove_from_old_gen_sets(const uint old_regions_removed,
                                               const uint archive_regions_removed,
                                               const uint humongous_regions_removed) {
  if (old_regions_removed > 0 || archive_regions_removed > 0 || humongous_regions_removed > 0) {
    MutexLocker x(OldSets_lock, Mutex::_no_safepoint_check_flag);
    _old_set.bulk_remove(old_regions_removed);
    _archive_set.bulk_remove(archive_regions_removed);
    _humongous_set.bulk_remove(humongous_regions_removed);
  }

}

void G1CollectedHeap::prepend_to_freelist(FreeRegionList* list) {
  assert(list != NULL, "list can't be null");
  if (!list->is_empty()) {
    MutexLocker x(FreeList_lock, Mutex::_no_safepoint_check_flag);
    _hrm.insert_list_into_free_list(list);
  }
}

void G1CollectedHeap::decrement_summary_bytes(size_t bytes) {
  decrease_used(bytes);
}

void G1CollectedHeap::post_evacuate_cleanup_1(G1ParScanThreadStateSet* per_thread_states,
                                              G1RedirtyCardsQueueSet* rdcqs) {
  Ticks start = Ticks::now();
  {
    G1PostEvacuateCollectionSetCleanupTask1 cl(per_thread_states, rdcqs);
    run_batch_task(&cl);
  }
  phase_times()->record_post_evacuate_cleanup_task_1_time((Ticks::now() - start).seconds() * 1000.0);
}

void G1CollectedHeap::post_evacuate_cleanup_2(PreservedMarksSet* preserved_marks,
                                              G1RedirtyCardsQueueSet* rdcqs,
                                              G1EvacuationInfo* evacuation_info,
                                              const size_t* surviving_young_words) {
  Ticks start = Ticks::now();
  {
    G1PostEvacuateCollectionSetCleanupTask2 cl(preserved_marks, rdcqs, evacuation_info, surviving_young_words);
    run_batch_task(&cl);
  }
  phase_times()->record_post_evacuate_cleanup_task_2_time((Ticks::now() - start).seconds() * 1000.0);
}

void G1CollectedHeap::clear_eden() {
  _eden.clear();
}

void G1CollectedHeap::clear_collection_set() {
  collection_set()->clear();
}

void G1CollectedHeap::rebuild_free_region_list() {
  Ticks start = Ticks::now();
  _hrm.rebuild_free_list(workers());
  phase_times()->record_total_rebuild_freelist_time_ms((Ticks::now() - start).seconds() * 1000.0);
}

class G1AbandonCollectionSetClosure : public HeapRegionClosure {
public:
  virtual bool do_heap_region(HeapRegion* r) {
    assert(r->in_collection_set(), "Region %u must have been in collection set", r->hrm_index());
    G1CollectedHeap::heap()->clear_region_attr(r);
    r->clear_young_index_in_cset();
    return false;
  }
};

void G1CollectedHeap::abandon_collection_set(G1CollectionSet* collection_set) {
  G1AbandonCollectionSetClosure cl;
  collection_set_iterate_all(&cl);

  collection_set->clear();
  collection_set->stop_incremental_building();
}

bool G1CollectedHeap::is_old_gc_alloc_region(HeapRegion* hr) {
  return _allocator->is_retained_old_region(hr);
}

void G1CollectedHeap::set_region_short_lived_locked(HeapRegion* hr) {
  _eden.add(hr);
  _policy->set_region_eden(hr);
}

#ifdef ASSERT

class NoYoungRegionsClosure: public HeapRegionClosure {
private:
  bool _success;
public:
  NoYoungRegionsClosure() : _success(true) { }
  bool do_heap_region(HeapRegion* r) {
    if (r->is_young()) {
      log_error(gc, verify)("Region [" PTR_FORMAT ", " PTR_FORMAT ") tagged as young",
                            p2i(r->bottom()), p2i(r->end()));
      _success = false;
    }
    return false;
  }
  bool success() { return _success; }
};

bool G1CollectedHeap::check_young_list_empty() {
  bool ret = (young_regions_count() == 0);

  NoYoungRegionsClosure closure;
  heap_region_iterate(&closure);
  ret = ret && closure.success();

  return ret;
}

#endif // ASSERT

// Remove the given HeapRegion from the appropriate region set.
void G1CollectedHeap::prepare_region_for_full_compaction(HeapRegion* hr) {
   if (hr->is_archive()) {
    _archive_set.remove(hr);
  } else if (hr->is_humongous()) {
    _humongous_set.remove(hr);
  } else if (hr->is_old()) {
    _old_set.remove(hr);
  } else if (hr->is_young()) {
    // Note that emptying the eden and survivor lists is postponed and instead
    // done as the first step when rebuilding the regions sets again. The reason
    // for this is that during a full GC string deduplication needs to know if
    // a collected region was young or old when the full GC was initiated.
    hr->uninstall_surv_rate_group();
  } else {
    // We ignore free regions, we'll empty the free list afterwards.
    assert(hr->is_free(), "it cannot be another type");
  }
}

void G1CollectedHeap::increase_used(size_t bytes) {
  _summary_bytes_used += bytes;
}

void G1CollectedHeap::decrease_used(size_t bytes) {
  assert(_summary_bytes_used >= bytes,
         "invariant: _summary_bytes_used: " SIZE_FORMAT " should be >= bytes: " SIZE_FORMAT,
         _summary_bytes_used, bytes);
  _summary_bytes_used -= bytes;
}

void G1CollectedHeap::set_used(size_t bytes) {
  _summary_bytes_used = bytes;
}

class RebuildRegionSetsClosure : public HeapRegionClosure {
private:
  bool _free_list_only;

  HeapRegionSet* _old_set;
  HeapRegionSet* _archive_set;
  HeapRegionSet* _humongous_set;

  HeapRegionManager* _hrm;

  size_t _total_used;

public:
  RebuildRegionSetsClosure(bool free_list_only,
                           HeapRegionSet* old_set,
                           HeapRegionSet* archive_set,
                           HeapRegionSet* humongous_set,
                           HeapRegionManager* hrm) :
    _free_list_only(free_list_only), _old_set(old_set), _archive_set(archive_set),
    _humongous_set(humongous_set), _hrm(hrm), _total_used(0) {
    assert(_hrm->num_free_regions() == 0, "pre-condition");
    if (!free_list_only) {
      assert(_old_set->is_empty(), "pre-condition");
      assert(_archive_set->is_empty(), "pre-condition");
      assert(_humongous_set->is_empty(), "pre-condition");
    }
  }

  bool do_heap_region(HeapRegion* r) {
    if (r->is_empty()) {
      assert(r->rem_set()->is_empty(), "Empty regions should have empty remembered sets.");
      // Add free regions to the free list
      r->set_free();
      _hrm->insert_into_free_list(r);
    } else if (!_free_list_only) {
      assert(r->rem_set()->is_empty(), "At this point remembered sets must have been cleared.");

      if (r->is_humongous()) {
        _humongous_set->add(r);
      } else if (r->is_archive()) {
        _archive_set->add(r);
      } else {
        assert(r->is_young() || r->is_free() || r->is_old(), "invariant");
        // We now move all (non-humongous, non-old, non-archive) regions to old gen,
        // and register them as such.
        r->move_to_old();
        _old_set->add(r);
      }
      _total_used += r->used();
    }

    return false;
  }

  size_t total_used() {
    return _total_used;
  }
};

void G1CollectedHeap::rebuild_region_sets(bool free_list_only) {
  assert_at_safepoint_on_vm_thread();

  if (!free_list_only) {
    _eden.clear();
    _survivor.clear();
  }

  RebuildRegionSetsClosure cl(free_list_only,
                              &_old_set, &_archive_set, &_humongous_set,
                              &_hrm);
  heap_region_iterate(&cl);

  if (!free_list_only) {
    set_used(cl.total_used());
    if (_archive_allocator != NULL) {
      _archive_allocator->clear_used();
    }
  }
  assert_used_and_recalculate_used_equal(this);
}

// Methods for the mutator alloc region

HeapRegion* G1CollectedHeap::new_mutator_alloc_region(size_t word_size,
                                                      bool force,
                                                      uint node_index) {
  assert_heap_locked_or_at_safepoint(true /* should_be_vm_thread */);
  bool should_allocate = policy()->should_allocate_mutator_region();
  if (force || should_allocate) {
    HeapRegion* new_alloc_region = new_region(word_size,
                                              HeapRegionType::Eden,
                                              false /* do_expand */,
                                              node_index);
    if (new_alloc_region != NULL) {
      set_region_short_lived_locked(new_alloc_region);
      _hr_printer.alloc(new_alloc_region, !should_allocate);
      _verifier->check_bitmaps("Mutator Region Allocation", new_alloc_region);
      _policy->remset_tracker()->update_at_allocate(new_alloc_region);
      return new_alloc_region;
    }
  }
  return NULL;
}

void G1CollectedHeap::retire_mutator_alloc_region(HeapRegion* alloc_region,
                                                  size_t allocated_bytes) {
  assert_heap_locked_or_at_safepoint(true /* should_be_vm_thread */);
  assert(alloc_region->is_eden(), "all mutator alloc regions should be eden");

  collection_set()->add_eden_region(alloc_region);
  increase_used(allocated_bytes);
  _eden.add_used_bytes(allocated_bytes);
  _hr_printer.retire(alloc_region);

  // We update the eden sizes here, when the region is retired,
  // instead of when it's allocated, since this is the point that its
  // used space has been recorded in _summary_bytes_used.
  g1mm()->update_eden_size();
}

// Methods for the GC alloc regions

bool G1CollectedHeap::has_more_regions(G1HeapRegionAttr dest) {
  if (dest.is_old()) {
    return true;
  } else {
    return survivor_regions_count() < policy()->max_survivor_regions();
  }
}

HeapRegion* G1CollectedHeap::new_gc_alloc_region(size_t word_size, G1HeapRegionAttr dest, uint node_index) {
  assert(FreeList_lock->owned_by_self(), "pre-condition");

  if (!has_more_regions(dest)) {
    return NULL;
  }

  HeapRegionType type;
  if (dest.is_young()) {
    type = HeapRegionType::Survivor;
  } else {
    type = HeapRegionType::Old;
  }

  HeapRegion* new_alloc_region = new_region(word_size,
                                            type,
                                            true /* do_expand */,
                                            node_index);

  if (new_alloc_region != NULL) {
    if (type.is_survivor()) {
      new_alloc_region->set_survivor();
      _survivor.add(new_alloc_region);
      _verifier->check_bitmaps("Survivor Region Allocation", new_alloc_region);
    } else {
      new_alloc_region->set_old();
      _verifier->check_bitmaps("Old Region Allocation", new_alloc_region);
    }
    _policy->remset_tracker()->update_at_allocate(new_alloc_region);
    register_region_with_region_attr(new_alloc_region);
    _hr_printer.alloc(new_alloc_region);
    return new_alloc_region;
  }
  return NULL;
}

void G1CollectedHeap::retire_gc_alloc_region(HeapRegion* alloc_region,
                                             size_t allocated_bytes,
                                             G1HeapRegionAttr dest) {
  _bytes_used_during_gc += allocated_bytes;
  if (dest.is_old()) {
    old_set_add(alloc_region);
  } else {
    assert(dest.is_young(), "Retiring alloc region should be young (%d)", dest.type());
    _survivor.add_used_bytes(allocated_bytes);
  }

  bool const during_im = collector_state()->in_concurrent_start_gc();
  if (during_im && allocated_bytes > 0) {
    _cm->root_regions()->add(alloc_region->next_top_at_mark_start(), alloc_region->top());
  }
  _hr_printer.retire(alloc_region);
}

HeapRegion* G1CollectedHeap::alloc_highest_free_region() {
  bool expanded = false;
  uint index = _hrm.find_highest_free(&expanded);

  if (index != G1_NO_HRM_INDEX) {
    if (expanded) {
      log_debug(gc, ergo, heap)("Attempt heap expansion (requested address range outside heap bounds). region size: " SIZE_FORMAT "B",
                                HeapRegion::GrainWords * HeapWordSize);
    }
    return _hrm.allocate_free_regions_starting_at(index, 1);
  }
  return NULL;
}

// Optimized nmethod scanning

class RegisterNMethodOopClosure: public OopClosure {
  G1CollectedHeap* _g1h;
  nmethod* _nm;

  template <class T> void do_oop_work(T* p) {
    T heap_oop = RawAccess<>::oop_load(p);
    if (!CompressedOops::is_null(heap_oop)) {
      oop obj = CompressedOops::decode_not_null(heap_oop);
      HeapRegion* hr = _g1h->heap_region_containing(obj);
      assert(!hr->is_continues_humongous(),
             "trying to add code root " PTR_FORMAT " in continuation of humongous region " HR_FORMAT
             " starting at " HR_FORMAT,
             p2i(_nm), HR_FORMAT_PARAMS(hr), HR_FORMAT_PARAMS(hr->humongous_start_region()));

      // HeapRegion::add_strong_code_root_locked() avoids adding duplicate entries.
      hr->add_strong_code_root_locked(_nm);
    }
  }

public:
  RegisterNMethodOopClosure(G1CollectedHeap* g1h, nmethod* nm) :
    _g1h(g1h), _nm(nm) {}

  void do_oop(oop* p)       { do_oop_work(p); }
  void do_oop(narrowOop* p) { do_oop_work(p); }
};

class UnregisterNMethodOopClosure: public OopClosure {
  G1CollectedHeap* _g1h;
  nmethod* _nm;

  template <class T> void do_oop_work(T* p) {
    T heap_oop = RawAccess<>::oop_load(p);
    if (!CompressedOops::is_null(heap_oop)) {
      oop obj = CompressedOops::decode_not_null(heap_oop);
      HeapRegion* hr = _g1h->heap_region_containing(obj);
      assert(!hr->is_continues_humongous(),
             "trying to remove code root " PTR_FORMAT " in continuation of humongous region " HR_FORMAT
             " starting at " HR_FORMAT,
             p2i(_nm), HR_FORMAT_PARAMS(hr), HR_FORMAT_PARAMS(hr->humongous_start_region()));

      hr->remove_strong_code_root(_nm);
    }
  }

public:
  UnregisterNMethodOopClosure(G1CollectedHeap* g1h, nmethod* nm) :
    _g1h(g1h), _nm(nm) {}

  void do_oop(oop* p)       { do_oop_work(p); }
  void do_oop(narrowOop* p) { do_oop_work(p); }
};

void G1CollectedHeap::register_nmethod(nmethod* nm) {
  guarantee(nm != NULL, "sanity");
  RegisterNMethodOopClosure reg_cl(this, nm);
  nm->oops_do(&reg_cl);
}

void G1CollectedHeap::unregister_nmethod(nmethod* nm) {
  guarantee(nm != NULL, "sanity");
  UnregisterNMethodOopClosure reg_cl(this, nm);
  nm->oops_do(&reg_cl, true);
}

void G1CollectedHeap::update_used_after_gc() {
  if (evacuation_failed()) {
    // Reset the G1EvacuationFailureALot counters and flags
    NOT_PRODUCT(reset_evacuation_should_fail();)

    set_used(recalculate_used());

    if (_archive_allocator != NULL) {
      _archive_allocator->clear_used();
    }
    for (uint i = 0; i < ParallelGCThreads; i++) {
      if (_evacuation_failed_info_array[i].has_failed()) {
        _gc_tracer_stw->report_evacuation_failed(_evacuation_failed_info_array[i]);
      }
    }
  } else {
    // The "used" of the the collection set have already been subtracted
    // when they were freed.  Add in the bytes used.
    increase_used(_bytes_used_during_gc);
  }
}

void G1CollectedHeap::reset_hot_card_cache() {
  _hot_card_cache->reset_hot_cache();
  _hot_card_cache->set_use_cache(true);
}

void G1CollectedHeap::purge_code_root_memory() {
  G1CodeRootSet::purge();
}

class RebuildStrongCodeRootClosure: public CodeBlobClosure {
  G1CollectedHeap* _g1h;

public:
  RebuildStrongCodeRootClosure(G1CollectedHeap* g1h) :
    _g1h(g1h) {}

  void do_code_blob(CodeBlob* cb) {
    nmethod* nm = (cb != NULL) ? cb->as_nmethod_or_null() : NULL;
    if (nm == NULL) {
      return;
    }

    _g1h->register_nmethod(nm);
  }
};

void G1CollectedHeap::rebuild_strong_code_roots() {
  RebuildStrongCodeRootClosure blob_cl(this);
  CodeCache::blobs_do(&blob_cl);
}

void G1CollectedHeap::initialize_serviceability() {
  _g1mm->initialize_serviceability();
}

MemoryUsage G1CollectedHeap::memory_usage() {
  return _g1mm->memory_usage();
}

GrowableArray<GCMemoryManager*> G1CollectedHeap::memory_managers() {
  return _g1mm->memory_managers();
}

GrowableArray<MemoryPool*> G1CollectedHeap::memory_pools() {
  return _g1mm->memory_pools();
}<|MERGE_RESOLUTION|>--- conflicted
+++ resolved
@@ -1139,10 +1139,7 @@
 }
 
 bool G1CollectedHeap::upgrade_to_full_collection() {
-<<<<<<< HEAD
   GCCauseSetter compaction(this, GCCause::_g1_compaction_pause);
-=======
->>>>>>> 5fbb62c7
   log_info(gc, ergo)("Attempting full compaction clearing soft references");
   bool success = do_full_collection(false /* explicit gc */,
                                     true  /* clear_all_soft_refs */,
@@ -1192,10 +1189,7 @@
   }
 
   if (do_gc) {
-<<<<<<< HEAD
     GCCauseSetter compaction(this, GCCause::_g1_compaction_pause);
-=======
->>>>>>> 5fbb62c7
     // Expansion didn't work, we'll try to do a Full GC.
     // If maximum_compaction is set we clear all soft references and don't
     // allow any dead wood to be left on the heap.
